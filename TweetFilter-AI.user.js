// ==UserScript==
// @name         TweetFilter AI
// @namespace    http://tampermonkey.net/
// @version      Version 1.4
// @description  A highly customizable AI rates tweets 1-10 and removes all the slop, saving your braincells!
// @author       Obsxrver(3than)
// @match        *://twitter.com/*
// @match        *://x.com/*
// @grant        GM_addStyle
// @grant        GM_getValue
// @grant        GM_setValue
// @grant        GM_xmlhttpRequest
// @grant        GM_getResourceText
// @connect      openrouter.ai
// @run-at       document-idle
// @license      MIT
// ==/UserScript==
(function() {
    'use strict';
    // Embedded Menu.html
    const MENU = `<div id="tweetfilter-root-container"><button id="filter-toggle" class="toggle-button" style="display: none;">Filter Slider</button><div id="tweet-filter-container"><button class="close-button" data-action="close-filter">×</button><label for="tweet-filter-slider">SlopScore:</label><div class="filter-controls"><input type="range" id="tweet-filter-slider" min="0" max="10" step="1"><input type="number" id="tweet-filter-value" min="0" max="10" step="1" value="5"></div></div><button id="settings-toggle" class="toggle-button"><span style="font-size: 14px;">⚙️</span> Settings</button><div id="settings-container" class="hidden"><div class="settings-header"><div class="settings-title">Twitter De-Sloppifier</div><button class="close-button" data-action="close-settings">×</button></div><div class="settings-content"><div class="tab-navigation"><button class="tab-button active" data-tab="general">General</button><button class="tab-button" data-tab="models">Models</button><button class="tab-button" data-tab="instructions">Instructions</button></div><div id="general-tab" class="tab-content active"><div class="section-title"><span style="font-size: 14px;">🔑</span> OpenRouter API Key <a href="https://openrouter.ai/settings/keys" target="_blank">Get one here</a></div><input id="openrouter-api-key" placeholder="Enter your OpenRouter API key"><button class="settings-button" data-action="save-api-key">Save API Key</button><div class="section-title" style="margin-top: 20px;"><span style="font-size: 14px;">🗄️</span> Cache Statistics</div><div class="stats-container"><div class="stats-row"><div class="stats-label">Cached Tweet Ratings</div><div class="stats-value" id="cached-ratings-count">0</div></div><div class="stats-row"><div class="stats-label">Whitelisted Handles</div><div class="stats-value" id="whitelisted-handles-count">0</div></div></div><button id="clear-cache" class="settings-button danger" data-action="clear-cache">Clear Rating Cache</button><div class="section-title" style="margin-top: 20px;"><span style="font-size: 14px;">💾</span> Backup &amp; Restore</div><div class="section-description">Export your settings and cached ratings to a file for backup, or import previously saved settings.</div><button class="settings-button danger" style="margin-top: 15px;" data-action="reset-settings">Reset to Defaults</button><div id="version-info" style="margin-top: 20px; font-size: 11px; opacity: 0.6; text-align: center;">Twitter De-Sloppifier v?.?</div></div><div id="models-tab" class="tab-content"><div class="section-title"><span style="font-size: 14px;">🧠</span> Tweet Rating Model</div><div class="section-description">The rating model is responsible for reviewing each tweet. <br>It will process images directly if you select an <strong>image-capable (🖼️)</strong> model.</div><div class="select-container" id="model-select-container"></div><div class="advanced-options"><div class="advanced-toggle" data-toggle="model-options-content"><div class="advanced-toggle-title">Options</div><div class="advanced-toggle-icon">▼</div></div><div class="advanced-content" id="model-options-content"><div class="sort-container"><label for="model-sort-order">Sort models by: </label><div class="controls-group"><select id="model-sort-order" data-setting="modelSortOrder"><option value="pricing-low-to-high">Price</option><option value="latency-low-to-high">Latency</option><option value="throughput-high-to-low">Throughput</option><option value="top-weekly">Popularity</option><option value="">Age</option></select><button id="sort-direction" class="sort-toggle" data-setting="sortDirection" data-value="default">High-Low</button></div></div><div class="sort-container"><label for="provider-sort">API Endpoint Priority: </label><select id="provider-sort" data-setting="providerSort"><option value="">Default (load-balanced)</option><option value="throughput">Throughput</option><option value="latency">Latency</option><option value="price">Price</option></select></div><div class="sort-container"><label><input type="checkbox" id="show-free-models" data-setting="showFreeModels" checked>Show Free Models</label></div><div class="parameter-row" data-param-name="modelTemperature"><div class="parameter-label" title="How random the model responses should be (0.0-1.0)">Temperature</div><div class="parameter-control"><input type="range" class="parameter-slider" min="0" max="2" step="0.1"><input type="number" class="parameter-value" min="0" max="2" step="0.01" style="width: 60px;"></div></div><div class="parameter-row" data-param-name="modelTopP"><div class="parameter-label" title="Nucleus sampling parameter (0.0-1.0)">Top-p</div><div class="parameter-control"><input type="range" class="parameter-slider" min="0" max="1" step="0.1"><input type="number" class="parameter-value" min="0" max="1" step="0.01" style="width: 60px;"></div></div><div class="parameter-row" data-param-name="maxTokens"><div class="parameter-label" title="Maximum number of tokens for the response (0 means no limit)">Max Tokens</div><div class="parameter-control"><input type="range" class="parameter-slider" min="0" max="2000" step="100"><input type="number" class="parameter-value" min="0" max="2000" step="100" style="width: 60px;"></div></div><div class="toggle-row"><div class="toggle-label" title="Stream API responses as they're generated for live updates">Enable Live Streaming</div><label class="toggle-switch"><input type="checkbox" data-setting="enableStreaming"><span class="toggle-slider"></span></label></div></div></div><div class="section-title" style="margin-top: 25px;"><span style="font-size: 14px;">🖼️</span> Image Processing Model</div><div class="section-description">This model generates <strong>text descriptions</strong> of images for the rating model.<br> Hint: If you selected an image-capable model (🖼️) as your <strong>main rating model</strong>, it will process images directly.</div><div class="toggle-row"><div class="toggle-label">Enable Image Descriptions</div><label class="toggle-switch"><input type="checkbox" data-setting="enableImageDescriptions"><span class="toggle-slider"></span></label></div><div id="image-model-container" style="display: none;"><div class="select-container" id="image-model-select-container"></div><div class="advanced-options" id="image-advanced-options"><div class="advanced-toggle" data-toggle="image-advanced-content"><div class="advanced-toggle-title">Options</div><div class="advanced-toggle-icon">▼</div></div><div class="advanced-content" id="image-advanced-content"><div class="parameter-row" data-param-name="imageModelTemperature"><div class="parameter-label" title="Randomness for image descriptions (0.0-1.0)">Temperature</div><div class="parameter-control"><input type="range" class="parameter-slider" min="0" max="2" step="0.1"><input type="number" class="parameter-value" min="0" max="2" step="0.1" style="width: 60px;"></div></div><div class="parameter-row" data-param-name="imageModelTopP"><div class="parameter-label" title="Nucleus sampling for image model (0.0-1.0)">Top-p</div><div class="parameter-control"><input type="range" class="parameter-slider" min="0" max="1" step="0.1"><input type="number" class="parameter-value" min="0" max="1" step="0.1" style="width: 60px;"></div></div></div></div></div></div><div id="instructions-tab" class="tab-content"><div class="section-title">Custom Instructions</div><div class="section-description">Add custom instructions for how the model should score tweets:</div><textarea id="user-instructions" placeholder="Examples:- Give high scores to tweets about technology- Penalize clickbait-style tweets- Rate educational content higher" data-setting="userDefinedInstructions" value=""></textarea><button class="settings-button" data-action="save-instructions">Save Instructions</button><div class="advanced-options" id="instructions-history"><div class="advanced-toggle" data-toggle="instructions-history-content"><div class="advanced-toggle-title">Custom Instructions History</div><div class="advanced-toggle-icon">▼</div></div><div class="advanced-content" id="instructions-history-content"><div class="instructions-list" id="instructions-list"><!-- Instructions entries will be added here dynamically --></div><button class="settings-button danger" style="margin-top: 10px;" data-action="clear-instructions-history">Clear All History</button></div></div><div class="section-title" style="margin-top: 20px;">Auto-Rate Handles as 10/10</div><div class="section-description">Add Twitter handles to automatically rate as 10/10:</div><div class="handle-input-container"><input id="handle-input" type="text" placeholder="Twitter handle (without @)"><button class="add-handle-btn" data-action="add-handle">Add</button></div><div class="handle-list" id="handle-list"></div></div></div><div id="status-indicator" class=""></div></div></div>`;
    // Embedded style.css
    const STYLE = `.refreshing {animation: spin 1s infinite linear;}@keyframes spin {0% {transform: rotate(0deg);}100% {transform: rotate(360deg);}}.score-highlight {display: inline-block;background-color: #1d9bf0;/* Twitter blue */color: white;padding: 3px 10px;border-radius: 9999px;margin: 8px 0;font-weight: bold;font-size: 0.9em;}.mobile-tooltip {/* Add specific mobile tooltip styles if needed */max-width: 90vw;/* Example */}.score-description.streaming-tooltip {scroll-behavior: smooth;border-left: 3px solid #1d9bf0;background-color: rgba(25, 30, 35, 0.98);}.score-description.streaming-tooltip::before {content: 'Live';position: absolute;top: 10px;right: 10px;background-color: #1d9bf0;color: white;font-size: 11px;padding: 2px 6px;border-radius: 10px;font-weight: bold;}.score-description::-webkit-scrollbar {width: 6px;}.score-description::-webkit-scrollbar-track {background: rgba(255, 255, 255, 0.05);border-radius: 3px;}.score-description::-webkit-scrollbar-thumb {background: rgba(255, 255, 255, 0.2);border-radius: 3px;}.score-description::-webkit-scrollbar-thumb:hover {background: rgba(255, 255, 255, 0.3);}.score-description.streaming-tooltip p::after {content: '|';display: inline-block;color: #1d9bf0;animation: blink 0.7s infinite;font-weight: bold;margin-left: 2px;}@keyframes blink {0%,100% {opacity: 0;}50% {opacity: 1;}}.streaming-rating {background-color: rgba(33, 150, 243, 0.9) !important;color: white !important;animation: pulse 1.5s infinite alternate;position: relative;}.streaming-rating::after {content: '';position: absolute;top: -2px;right: -2px;width: 6px;height: 6px;background-color: #1d9bf0;border-radius: 50%;animation: blink 0.7s infinite;box-shadow: 0 0 4px #1d9bf0;}.cached-rating {background-color: rgba(76, 175, 80, 0.9) !important;color: white !important;}.rated-rating {background-color: rgba(33, 33, 33, 0.9) !important;color: white !important;}.blacklisted-rating {background-color: rgba(255, 193, 7, 0.9) !important;color: black !important;}.pending-rating {background-color: rgba(255, 152, 0, 0.9) !important;color: white !important;}@keyframes pulse {0% {opacity: 0.8;}100% {opacity: 1;}}.error-rating {background-color: rgba(244, 67, 54, 0.9) !important;color: white !important;}#status-indicator {position: fixed;bottom: 20px;right: 20px;background-color: rgba(22, 24, 28, 0.95);color: #e7e9ea;padding: 10px 15px;border-radius: 8px;font-family: -apple-system, BlinkMacSystemFont, "Segoe UI", Roboto, Helvetica, Arial, sans-serif;font-size: 12px;z-index: 9999;display: none;border: 1px solid rgba(255, 255, 255, 0.1);box-shadow: 0 2px 12px rgba(0, 0, 0, 0.4);transform: translateY(100px);transition: transform 0.3s cubic-bezier(0.175, 0.885, 0.32, 1.275);}#status-indicator.active {display: block;transform: translateY(0);}.toggle-switch {position: relative;display: inline-block;width: 36px;height: 20px;}.toggle-switch input {opacity: 0;width: 0;height: 0;}.toggle-slider {position: absolute;cursor: pointer;top: 0;left: 0;right: 0;bottom: 0;background-color: rgba(255, 255, 255, 0.2);transition: .3s;border-radius: 34px;}.toggle-slider:before {position: absolute;content: "";height: 16px;width: 16px;left: 2px;bottom: 2px;background-color: white;transition: .3s;border-radius: 50%;}input:checked+.toggle-slider {background-color: #1d9bf0;}input:checked+.toggle-slider:before {transform: translateX(16px);}.toggle-row {display: flex;align-items: center;justify-content: space-between;padding: 8px 10px;margin-bottom: 12px;background-color: rgba(255, 255, 255, 0.05);border-radius: 8px;transition: background-color 0.2s;}.toggle-row:hover {background-color: rgba(255, 255, 255, 0.08);}.toggle-label {font-size: 13px;color: #e7e9ea;}#tweet-filter-container {position: fixed;top: 70px;right: 15px;background-color: rgba(22, 24, 28, 0.95);color: #e7e9ea;padding: 10px 12px;border-radius: 12px;z-index: 9999;font-family: -apple-system, BlinkMacSystemFont, "Segoe UI", Roboto, Helvetica, Arial, sans-serif;font-size: 13px;box-shadow: 0 2px 12px rgba(0, 0, 0, 0.5);display: flex;align-items: center;gap: 10px;border: 1px solid rgba(255, 255, 255, 0.1);}.close-button {background: none;border: none;color: #e7e9ea;font-size: 16px;cursor: pointer;padding: 0;width: 28px;height: 28px;display: flex;align-items: center;justify-content: center;opacity: 0.8;transition: opacity 0.2s;border-radius: 50%;min-width: 28px;min-height: 28px;-webkit-tap-highlight-color: transparent;touch-action: manipulation;user-select: none;z-index: 30;}.close-button:hover {opacity: 1;background-color: rgba(255, 255, 255, 0.1);}.hidden {display: none !important;}.toggle-button {position: fixed;right: 15px;background-color: rgba(22, 24, 28, 0.95);color: #e7e9ea;padding: 8px 12px;border-radius: 8px;cursor: pointer;font-size: 12px;z-index: 9999;border: 1px solid rgba(255, 255, 255, 0.1);box-shadow: 0 2px 12px rgba(0, 0, 0, 0.5);font-family: -apple-system, BlinkMacSystemFont, "Segoe UI", Roboto, Helvetica, Arial, sans-serif;display: flex;align-items: center;gap: 6px;transition: all 0.2s ease;}.toggle-button:hover {background-color: rgba(29, 155, 240, 0.2);}#filter-toggle {top: 70px;}#settings-toggle {top: 120px;}#tweet-filter-container label {margin: 0;font-weight: bold;}.tweet-filter-stats-badge {position: fixed;bottom: 50px;right: 20px;background-color: rgba(29, 155, 240, 0.9);color: white;padding: 5px 10px;border-radius: 15px;font-size: 12px;z-index: 9999;box-shadow: 0 2px 5px rgba(0, 0, 0, 0.2);transition: opacity 0.3s;cursor: pointer;display: flex;align-items: center;}#tweet-filter-slider {cursor: pointer;width: 120px;vertical-align: middle;-webkit-appearance: none;appearance: none;height: 6px;border-radius: 3px;background: linear-gradient(to right,#FF0000 0%,#FF8800 calc(var(--slider-percent, 50%) * 0.166),#FFFF00 calc(var(--slider-percent, 50%) * 0.333),#00FF00 calc(var(--slider-percent, 50%) * 0.5),#00FFFF calc(var(--slider-percent, 50%) * 0.666),#0000FF calc(var(--slider-percent, 50%) * 0.833),#800080 var(--slider-percent, 50%),#DEE2E6 var(--slider-percent, 50%),#DEE2E6 100%);}#tweet-filter-slider::-webkit-slider-thumb {-webkit-appearance: none;appearance: none;width: 16px;height: 16px;border-radius: 50%;background: #1d9bf0;cursor: pointer;border: 2px solid white;box-shadow: 0 1px 3px rgba(0, 0, 0, 0.3);transition: transform 0.1s;}#tweet-filter-slider::-webkit-slider-thumb:hover {transform: scale(1.2);}#tweet-filter-slider::-moz-range-thumb {width: 16px;height: 16px;border-radius: 50%;background: #1d9bf0;cursor: pointer;border: 2px solid white;box-shadow: 0 1px 3px rgba(0, 0, 0, 0.3);transition: transform 0.1s;}#tweet-filter-slider::-moz-range-thumb:hover {transform: scale(1.2);}#tweet-filter-value {min-width: 20px;text-align: center;font-weight: bold;background-color: rgba(255, 255, 255, 0.1);padding: 2px 5px;border-radius: 4px;}#settings-container {position: fixed;top: 70px;right: 15px;background-color: rgba(22, 24, 28, 0.95);color: #e7e9ea;padding: 0;border-radius: 16px;z-index: 9999;font-family: -apple-system, BlinkMacSystemFont, "Segoe UI", Roboto, Helvetica, Arial, sans-serif;font-size: 13px;box-shadow: 0 2px 18px rgba(0, 0, 0, 0.6);display: flex;flex-direction: column;width: 90vw;max-width: 380px;max-height: 85vh;overflow: hidden;border: 1px solid rgba(255, 255, 255, 0.1);line-height: 1.3;transition: all 0.3s cubic-bezier(0.175, 0.885, 0.32, 1.275);transform-origin: top right;}#settings-container.hidden {opacity: 0;transform: scale(0.9);pointer-events: none;}.settings-header {padding: 12px 15px;border-bottom: 1px solid rgba(255, 255, 255, 0.1);display: flex;justify-content: space-between;align-items: center;position: sticky;top: 0;background-color: rgba(22, 24, 28, 0.98);z-index: 20;border-radius: 16px 16px 0 0;}.settings-title {font-weight: bold;font-size: 16px;}.settings-content {overflow-y: auto;max-height: calc(85vh - 110px);padding: 0;}.settings-content::-webkit-scrollbar {width: 6px;}.settings-content::-webkit-scrollbar-track {background: rgba(255, 255, 255, 0.05);border-radius: 3px;}.settings-content::-webkit-scrollbar-thumb {background: rgba(255, 255, 255, 0.2);border-radius: 3px;}.settings-content::-webkit-scrollbar-thumb:hover {background: rgba(255, 255, 255, 0.3);}.tab-navigation {display: flex;border-bottom: 1px solid rgba(255, 255, 255, 0.1);position: sticky;top: 0;background-color: rgba(22, 24, 28, 0.98);z-index: 10;padding: 10px 15px;gap: 8px;}.tab-button {padding: 6px 10px;background: none;border: none;color: #e7e9ea;font-weight: bold;cursor: pointer;border-radius: 8px;transition: all 0.2s ease;font-family: -apple-system, BlinkMacSystemFont, "Segoe UI", Roboto, Helvetica, Arial, sans-serif;font-size: 13px;flex: 1;text-align: center;}.tab-button:hover {background-color: rgba(255, 255, 255, 0.1);}.tab-button.active {color: #1d9bf0;background-color: rgba(29, 155, 240, 0.1);border-bottom: 2px solid #1d9bf0;}.tab-content {display: none;animation: fadeIn 0.3s ease;padding: 15px;}@keyframes fadeIn {from {opacity: 0;}to {opacity: 1;}}.tab-content.active {display: block;}.select-container {position: relative;margin-bottom: 15px;}.select-container .search-field {position: sticky;top: 0;background-color: rgba(39, 44, 48, 0.95);padding: 8px;border-bottom: 1px solid rgba(255, 255, 255, 0.1);z-index: 1;}.select-container .search-input {width: 100%;padding: 8px 10px;border-radius: 8px;border: 1px solid rgba(255, 255, 255, 0.2);background-color: rgba(39, 44, 48, 0.9);color: #e7e9ea;font-size: 12px;transition: border-color 0.2s;}.select-container .search-input:focus {border-color: #1d9bf0;outline: none;}.custom-select {position: relative;display: inline-block;width: 100%;}.select-selected {background-color: rgba(39, 44, 48, 0.95);color: #e7e9ea;padding: 10px 12px;border: 1px solid rgba(255, 255, 255, 0.2);border-radius: 8px;cursor: pointer;user-select: none;display: flex;justify-content: space-between;align-items: center;font-size: 13px;transition: border-color 0.2s;}.select-selected:hover {border-color: rgba(255, 255, 255, 0.4);}.select-selected:after {content: "";width: 8px;height: 8px;border: 2px solid #e7e9ea;border-width: 0 2px 2px 0;display: inline-block;transform: rotate(45deg);margin-left: 10px;transition: transform 0.2s;}.select-selected.select-arrow-active:after {transform: rotate(-135deg);}.select-items {position: absolute;background-color: rgba(39, 44, 48, 0.98);top: 100%;left: 0;right: 0;z-index: 99;max-height: 300px;overflow-y: auto;border: 1px solid rgba(255, 255, 255, 0.2);border-radius: 8px;margin-top: 5px;box-shadow: 0 4px 15px rgba(0, 0, 0, 0.2);display: none;}.select-items div {color: #e7e9ea;padding: 10px 12px;cursor: pointer;user-select: none;transition: background-color 0.2s;border-bottom: 1px solid rgba(255, 255, 255, 0.05);}.select-items div:hover {background-color: rgba(29, 155, 240, 0.1);}.select-items div.same-as-selected {background-color: rgba(29, 155, 240, 0.2);}.select-items::-webkit-scrollbar {width: 6px;}.select-items::-webkit-scrollbar-track {background: rgba(255, 255, 255, 0.05);}.select-items::-webkit-scrollbar-thumb {background: rgba(255, 255, 255, 0.2);border-radius: 3px;}.select-items::-webkit-scrollbar-thumb:hover {background: rgba(255, 255, 255, 0.3);}#openrouter-api-key,#user-instructions {width: 100%;padding: 10px 12px;border-radius: 8px;border: 1px solid rgba(255, 255, 255, 0.2);margin-bottom: 12px;background-color: rgba(39, 44, 48, 0.95);color: #e7e9ea;font-family: -apple-system, BlinkMacSystemFont, "Segoe UI", Roboto, Helvetica, Arial, sans-serif;font-size: 13px;transition: border-color 0.2s;}#openrouter-api-key:focus,#user-instructions:focus {border-color: #1d9bf0;outline: none;}#user-instructions {height: 120px;resize: vertical;}.parameter-row {display: flex;align-items: center;margin-bottom: 12px;gap: 8px;padding: 6px;border-radius: 8px;transition: background-color 0.2s;}.parameter-row:hover {background-color: rgba(255, 255, 255, 0.05);}.parameter-label {flex: 1;font-size: 13px;color: #e7e9ea;}.parameter-control {flex: 1.5;display: flex;align-items: center;gap: 8px;}.parameter-value {min-width: 28px;text-align: center;background-color: rgba(255, 255, 255, 0.1);padding: 3px 5px;border-radius: 4px;font-size: 12px;}.parameter-slider {flex: 1;-webkit-appearance: none;height: 4px;border-radius: 4px;background: rgba(255, 255, 255, 0.2);outline: none;cursor: pointer;}.parameter-slider::-webkit-slider-thumb {-webkit-appearance: none;appearance: none;width: 14px;height: 14px;border-radius: 50%;background: #1d9bf0;cursor: pointer;transition: transform 0.1s;}.parameter-slider::-webkit-slider-thumb:hover {transform: scale(1.2);}.section-title {font-weight: bold;margin-top: 20px;margin-bottom: 8px;color: #e7e9ea;display: flex;align-items: center;gap: 6px;font-size: 14px;}.section-title:first-child {margin-top: 0;}.section-description {font-size: 12px;margin-bottom: 8px;opacity: 0.8;line-height: 1.4;}.section-title a {color: #1d9bf0;text-decoration: none;background-color: rgba(255, 255, 255, 0.1);padding: 3px 6px;border-radius: 6px;transition: all 0.2s ease;}.section-title a:hover {background-color: rgba(29, 155, 240, 0.2);text-decoration: underline;}.advanced-options {margin-top: 5px;margin-bottom: 15px;border: 1px solid rgba(255, 255, 255, 0.1);border-radius: 8px;padding: 12px;background-color: rgba(255, 255, 255, 0.03);overflow: hidden;}.advanced-toggle {display: flex;justify-content: space-between;align-items: center;cursor: pointer;margin-bottom: 5px;}.advanced-toggle-title {font-weight: bold;font-size: 13px;color: #e7e9ea;}.advanced-toggle-icon {transition: transform 0.3s;}.advanced-toggle-icon.expanded {transform: rotate(180deg);}.advanced-content {max-height: 0;overflow: hidden;transition: max-height 0.3s ease-in-out;}.advanced-content.expanded {max-height: none;}#instructions-history-content.expanded {max-height: none !important;}#instructions-history .instructions-list {max-height: 400px;overflow-y: auto;margin-bottom: 10px;}.handle-list {margin-top: 10px;max-height: 120px;overflow-y: auto;border: 1px solid rgba(255, 255, 255, 0.1);border-radius: 8px;padding: 5px;}.handle-item {display: flex;align-items: center;justify-content: space-between;padding: 6px 10px;border-bottom: 1px solid rgba(255, 255, 255, 0.05);border-radius: 4px;transition: background-color 0.2s;}.handle-item:hover {background-color: rgba(255, 255, 255, 0.05);}.handle-item:last-child {border-bottom: none;}.handle-text {font-family: -apple-system, BlinkMacSystemFont, "Segoe UI", Roboto, Helvetica, Arial, sans-serif;font-size: 12px;}.remove-handle {background: none;border: none;color: #ff5c5c;cursor: pointer;font-size: 14px;padding: 0 3px;opacity: 0.7;transition: opacity 0.2s;}.remove-handle:hover {opacity: 1;}.add-handle-btn {background-color: #1d9bf0;color: white;border: none;border-radius: 6px;padding: 7px 10px;cursor: pointer;font-weight: bold;font-size: 12px;margin-left: 5px;transition: background-color 0.2s;}.add-handle-btn:hover {background-color: #1a8cd8;}.settings-button {background-color: #1d9bf0;color: white;border: none;border-radius: 8px;padding: 10px 14px;cursor: pointer;font-weight: bold;transition: background-color 0.2s;font-family: -apple-system, BlinkMacSystemFont, "Segoe UI", Roboto, Helvetica, Arial, sans-serif;margin-top: 8px;width: 100%;font-size: 13px;}.settings-button:hover {background-color: #1a8cd8;}.settings-button.secondary {background-color: rgba(255, 255, 255, 0.1);}.settings-button.secondary:hover {background-color: rgba(255, 255, 255, 0.15);}.settings-button.danger {background-color: #ff5c5c;}.settings-button.danger:hover {background-color: #e53935;}.button-row {display: flex;gap: 8px;margin-top: 10px;}.button-row .settings-button {margin-top: 0;}.stats-container {background-color: rgba(255, 255, 255, 0.05);padding: 10px;border-radius: 8px;margin-bottom: 15px;}.stats-row {display: flex;justify-content: space-between;padding: 5px 0;border-bottom: 1px solid rgba(255, 255, 255, 0.1);}.stats-row:last-child {border-bottom: none;}.stats-label {font-size: 12px;opacity: 0.8;}.stats-value {font-weight: bold;}.score-indicator {position: absolute;top: 10px;right: 10.5%;background-color: rgba(22, 24, 28, 0.9);color: #e7e9ea;padding: 4px 10px;border-radius: 8px;font-family: -apple-system, BlinkMacSystemFont, "Segoe UI", Roboto, Helvetica, Arial, sans-serif;font-size: 14px;font-weight: bold;z-index: 100;cursor: pointer;border: 1px solid rgba(255, 255, 255, 0.1);min-width: 20px;text-align: center;box-shadow: 0 2px 8px rgba(0, 0, 0, 0.3);transition: transform 0.15s ease;}.score-indicator:hover {transform: scale(1.05);}.score-indicator.mobile-indicator {position: absolute !important;bottom: 3% !important;right: 10px !important;top: auto !important;}.score-description {display: none;background-color: rgba(22, 24, 28, 0.95);color: #e7e9ea;padding: 0 20px 16px 20px;border-radius: 12px;box-shadow: 0 4px 16px rgba(0, 0, 0, 0.4);font-family: -apple-system, BlinkMacSystemFont, "Segoe UI", Roboto, Helvetica, Arial, sans-serif;font-size: 16px;line-height: 1.5;z-index: 99999999;position: absolute;width: 550px !important;max-width: 80vw !important;max-height: 60vh;overflow-y: auto;border: 1px solid rgba(255, 255, 255, 0.1);word-wrap: break-word;box-sizing: border-box !important;}.score-description.pinned {border: 2px solid #1d9bf0 !important;}.tooltip-controls {display: flex !important;justify-content: flex-end !important;margin: 0 -20px 15px -20px !important;position: sticky !important;top: 0 !important;background-color: rgba(39, 44, 48, 0.95) !important;padding: 12px 15px !important;z-index: 2 !important;border-top-left-radius: 12px !important;border-top-right-radius: 12px !important;border-bottom: 1px solid rgba(255, 255, 255, 0.1) !important;backdrop-filter: blur(5px) !important;}.tooltip-pin-button,.tooltip-copy-button {background: none !important;border: none !important;color: #8899a6 !important;cursor: pointer !important;font-size: 16px !important;padding: 4px 8px !important;margin-left: 8px !important;border-radius: 4px !important;transition: all 0.2s !important;}.tooltip-pin-button:hover,.tooltip-copy-button:hover {background-color: rgba(29, 155, 240, 0.1) !important;color: #1d9bf0 !important;}.tooltip-pin-button:active,.tooltip-copy-button:active {transform: scale(0.95) !important;}.description-text {margin: 0 0 25px 0 !important;font-size: 15px !important;line-height: 1.6 !important;max-width: 100% !important;overflow-wrap: break-word !important;padding: 5px 0 !important;}.tooltip-bottom-spacer {height: 30px !important;width: 100% !important;margin-bottom: 10px !important;}.reasoning-dropdown {margin-top: 15px !important;border-top: 1px solid rgba(255, 255, 255, 0.1) !important;padding-top: 10px !important;}.reasoning-toggle {display: flex !important;align-items: center !important;color: #1d9bf0 !important;cursor: pointer !important;font-weight: bold !important;padding: 5px !important;user-select: none !important;}.reasoning-toggle:hover {background-color: rgba(29, 155, 240, 0.1) !important;border-radius: 4px !important;}.reasoning-arrow {display: inline-block !important;margin-right: 5px !important;transition: transform 0.2s ease !important;}.reasoning-content {max-height: 0 !important;overflow: hidden !important;transition: max-height 0.3s ease-out, padding 0.3s ease-out !important;background-color: rgba(0, 0, 0, 0.15) !important;border-radius: 5px !important;margin-top: 5px !important;padding: 0 !important;}.reasoning-dropdown.expanded .reasoning-content {max-height: 350px !important;overflow-y: auto !important;padding: 10px !important;}.reasoning-dropdown.expanded .reasoning-arrow {transform: rotate(90deg) !important;}.reasoning-text {font-size: 14px !important;line-height: 1.4 !important;color: #ccc !important;margin: 0 !important;padding: 5px !important;}.scroll-to-bottom-button {position: sticky;bottom: 0;width: 100%;background-color: rgba(29, 155, 240, 0.9);color: white;text-align: center;padding: 8px 0;cursor: pointer;font-weight: bold;border-top: 1px solid rgba(255, 255, 255, 0.2);margin-top: 10px;z-index: 100;transition: background-color 0.2s;}.scroll-to-bottom-button:hover {background-color: rgba(29, 155, 240, 1);}@media (max-width: 600px) {.score-indicator {position: absolute !important;bottom: 3% !important;right: 10px !important;top: auto !important;}.score-description {position: fixed !important;width: 100% !important;max-width: 100% !important;max-height: 80vh !important;left: 0 !important;right: 0 !important;margin: 10vh auto 0 !important;padding: 12px !important;box-sizing: border-box !important;overflow-y: auto !important;overflow-x: hidden !important;-webkit-overflow-scrolling: touch !important;overscroll-behavior: contain !important;transform: translateZ(0) !important;border-radius: 16px 16px 0 0 !important;}.reasoning-dropdown.expanded .reasoning-content {max-height: 200px !important;}.close-button {width: 32px;height: 32px;min-width: 32px;min-height: 32px;font-size: 18px;padding: 8px;margin: -4px;}.settings-header .close-button {position: relative;right: 0;}}.sort-container {margin: 10px 0;display: flex;align-items: center;gap: 10px;justify-content: space-between;}.sort-container label {font-size: 14px;color: var(--text-color);white-space: nowrap;}.sort-container .controls-group {display: flex;gap: 8px;align-items: center;}.sort-container select {padding: 5px 10px;border-radius: 4px;border: 1px solid rgba(255, 255, 255, 0.2);background-color: rgba(39, 44, 48, 0.95);color: #e7e9ea;font-size: 14px;cursor: pointer;min-width: 120px;}.sort-container select:hover {border-color: #1d9bf0;}.sort-container select:focus {outline: none;border-color: #1d9bf0;box-shadow: 0 0 0 2px rgba(29, 155, 240, 0.2);}.sort-toggle {padding: 5px 10px;border-radius: 4px;border: 1px solid rgba(255, 255, 255, 0.2);background-color: rgba(39, 44, 48, 0.95);color: #e7e9ea;font-size: 14px;cursor: pointer;transition: all 0.2s ease;}.sort-toggle:hover {border-color: #1d9bf0;background-color: rgba(29, 155, 240, 0.1);}.sort-toggle.active {background-color: rgba(29, 155, 240, 0.2);border-color: #1d9bf0;}.sort-container select option {background-color: rgba(39, 44, 48, 0.95);color: #e7e9ea;}@media (min-width: 601px) {#settings-container {width: 480px;max-width: 480px;}}#handle-input {flex: 1;padding: 8px 12px;border-radius: 8px;border: 1px solid rgba(255, 255, 255, 0.2);background-color: rgba(39, 44, 48, 0.95);color: #e7e9ea;font-family: -apple-system, BlinkMacSystemFont, "Segoe UI", Roboto, Helvetica, Arial, sans-serif;font-size: 14px;transition: border-color 0.2s;min-width: 200px;}#handle-input:focus {outline: none;border-color: #1d9bf0;box-shadow: 0 0 0 2px rgba(29, 155, 240, 0.2);}#handle-input::placeholder {color: rgba(231, 233, 234, 0.5);}.handle-input-container {display: flex;gap: 8px;align-items: center;margin-bottom: 10px;padding: 5px;border-radius: 8px;background-color: rgba(255, 255, 255, 0.03);}.add-handle-btn {background-color: #1d9bf0;color: white;border: none;border-radius: 8px;padding: 8px 16px;cursor: pointer;font-weight: bold;font-size: 14px;transition: background-color 0.2s;white-space: nowrap;}.add-handle-btn:hover {background-color: #1a8cd8;}.instructions-list {margin-top: 10px;max-height: 200px;overflow-y: auto;border: 1px solid rgba(255, 255, 255, 0.1);border-radius: 8px;padding: 5px;}.instruction-item {display: flex;align-items: center;justify-content: space-between;padding: 8px 10px;border-bottom: 1px solid rgba(255, 255, 255, 0.05);border-radius: 4px;transition: background-color 0.2s;}.instruction-item:hover {background-color: rgba(255, 255, 255, 0.05);}.instruction-item:last-child {border-bottom: none;}.instruction-text {font-family: -apple-system, BlinkMacSystemFont, "Segoe UI", Roboto, Helvetica, Arial, sans-serif;font-size: 12px;flex: 1;margin-right: 10px;}.instruction-buttons {display: flex;gap: 5px;}.use-instruction {background: none;border: none;color: #1d9bf0;cursor: pointer;font-size: 12px;padding: 3px 8px;border-radius: 4px;transition: all 0.2s;}.use-instruction:hover {background-color: rgba(29, 155, 240, 0.1);}.remove-instruction {background: none;border: none;color: #ff5c5c;cursor: pointer;font-size: 14px;padding: 0 3px;opacity: 0.7;transition: opacity 0.2s;border-radius: 4px;}.remove-instruction:hover {opacity: 1;background-color: rgba(255, 92, 92, 0.1);}.tweet-filtered {display: none !important;visibility: hidden !important;opacity: 0 !important;pointer-events: none !important;/* Ensure it stays hidden even if Twitter tries to show it */position: absolute !important;z-index: -9999 !important;height: 0 !important;width: 0 !important;margin: 0 !important;padding: 0 !important;overflow: hidden !important;}.filter-controls {display: flex;align-items: center;gap: 10px;margin: 5px 0;}.filter-controls input[type="range"] {flex: 1;min-width: 100px;}.filter-controls input[type="number"] {width: 50px;padding: 2px 5px;border: 1px solid #ccc;border-radius: 4px;text-align: center;}/* Hide number input spinners */.filter-controls input[type="number"]::-webkit-inner-spin-button,.filter-controls input[type="number"]::-webkit-outer-spin-button {-webkit-appearance: none;margin: 0;}.filter-controls input[type="number"] {-moz-appearance: textfield;}`;
    // Apply CSS
    GM_addStyle(STYLE);
    // Set menu HTML
    GM_setValue('menuHTML', MENU);
    // ----- helpers/browserStorage.js -----
function browserGet(key, defaultValue = null) {
    try {
        return GM_getValue(key, defaultValue);
    } catch (error) {
        return defaultValue;
    }
}
function browserSet(key, value) {
    try {
        GM_setValue(key, value);
    } catch (error) {
    }
}
    // ----- helpers/cache.js -----
function updateCacheStatsUI() {
    const cachedCountEl = document.getElementById('cached-ratings-count');
    const whitelistedCountEl = document.getElementById('whitelisted-handles-count');
    const cachedCount = tweetCache.size;
    const wlCount = blacklistedHandles.length;
    if (cachedCountEl) cachedCountEl.textContent = cachedCount;
    if (whitelistedCountEl) whitelistedCountEl.textContent = wlCount;
    const statsBadge = document.getElementById("tweet-filter-stats-badge");
    if (statsBadge) statsBadge.innerHTML = `
            <span style="margin-right: 5px;">🧠</span>
            <span data-cached-count>${cachedCount} rated</span>
            ${wlCount > 0 ? `<span style="margin-left: 5px;"> | ${wlCount} whitelisted</span>` : ''}
        `;
}
    // ----- backends/TweetCache.js -----
function debounce(func, wait) {
    let timeout;
    return function executedFunction(...args) {
        const later = () => {
            clearTimeout(timeout);
            func.apply(this, args);
        };
        clearTimeout(timeout);
        timeout = setTimeout(later, wait);
    };
};
class TweetCache {
    static DEBOUNCE_DELAY = 1500;
    constructor() {
        this.cache = {};
        this.loadFromStorage();
        this.debouncedSaveToStorage = debounce(this.#saveToStorageInternal.bind(this), TweetCache.DEBOUNCE_DELAY);
    }
    loadFromStorage() {
        try {
            const storedCache = browserGet('tweetRatings', '{}');
            this.cache = JSON.parse(storedCache);
            for (const tweetId in this.cache) {
                this.cache[tweetId].fromStorage = true;
            }
        } catch (error) {
            this.cache = {};
        }
    }
    #saveToStorageInternal() {
        try {
            browserSet('tweetRatings', JSON.stringify(this.cache));
            updateCacheStatsUI();
        } catch (error) {
        }
    }
    get(tweetId) {
        return this.cache[tweetId] || null;
    }
    set(tweetId, rating, saveImmediately = true) {
        this.cache[tweetId] = {
            score: rating.score,
            description: rating.description || '',
            reasoning: rating.reasoning || '',
            timestamp: rating.timestamp || Date.now(),
            streaming: rating.streaming || false,
            blacklisted: rating.blacklisted || false,
            fromStorage: rating.fromStorage || false
        };
        this.debouncedSaveToStorage();
    }
    has(tweetId) {
        return this.cache[tweetId] !== undefined;
    }
    delete(tweetId, saveImmediately = true) {
        if (this.has(tweetId)) {
            delete this.cache[tweetId];
            this.debouncedSaveToStorage();
        }
    }
    clear(saveImmediately = true) {
        this.cache = {};
        this.debouncedSaveToStorage();
    }
    get size() {
        return Object.keys(this.cache).length;
    }
    cleanup(saveImmediately = true) {
        const beforeCount = this.size;
        let deletedCount = 0;
        let streamingDeletedCount = 0;
        let undefinedScoreCount = 0;
        for (const tweetId in this.cache) {
            const entry = this.cache[tweetId];
            if (entry.score === undefined || entry.score === null) {
                if (entry.streaming === true) {
                    streamingDeletedCount++;
                } else {
                    undefinedScoreCount++;
                }
                delete this.cache[tweetId];
                deletedCount++;
            }
        }
        if (deletedCount > 0) {
            this.debouncedSaveToStorage();
        }
        return {
            beforeCount,
            afterCount: this.size,
            deletedCount,
            streamingDeletedCount,
            undefinedScoreCount
        };
    }
}
const tweetCache = new TweetCache();
    // ----- backends/InstructionsHistory.js -----
class InstructionsHistory {
    constructor() {
        if (InstructionsHistory.instance) {
            return InstructionsHistory.instance;
        }
        InstructionsHistory.instance = this;
        this.history = [];
        this.maxEntries = 10;
        this.loadFromStorage();
    }
    #hashString(str) {
        let hash = 0;
        for (let i = 0; i < str.length; i++) {
            const char = str.charCodeAt(i);
            hash = ((hash << 5) - hash) + char;
            hash = hash & hash;
        }
        return hash.toString(36);
    }
    loadFromStorage() {
        try {
            const stored = browserGet('instructionsHistory', '[]');
            this.history = JSON.parse(stored);
            if (!Array.isArray(this.history)) {
                this.history = [];
            }
            this.history = this.history.map(entry => ({
                ...entry,
                hash: entry.hash || this.#hashString(entry.instructions)
            }));
        } catch (e) {
            this.history = [];
        }
    }
    saveToStorage() {
        try {
            browserSet('instructionsHistory', JSON.stringify(this.history));
        } catch (e) {
        }
    }
    async add(instructions, summary) {
        if (!instructions || !summary) return false;
        const hash = this.#hashString(instructions);
        const existingIndex = this.history.findIndex(entry => entry.hash === hash);
        if (existingIndex !== -1) {
            this.history[existingIndex].timestamp = Date.now();
            this.history[existingIndex].summary = summary;
            const entry = this.history.splice(existingIndex, 1)[0];
            this.history.unshift(entry);
            this.saveToStorage();
            return true;
        }
        this.history.unshift({
            instructions,
            summary,
            timestamp: Date.now(),
            hash
        });
        if (this.history.length > this.maxEntries) {
            this.history = this.history.slice(0, this.maxEntries);
        }
        this.saveToStorage();
        return true;
    }
    remove(index) {
        if (index < 0 || index >= this.history.length) return false;
        this.history.splice(index, 1);
        this.saveToStorage();
        return true;
    }
    getAll() {
        return [...this.history];
    }
    get(index) {
        if (index < 0 || index >= this.history.length) return null;
        return { ...this.history[index] };
    }
    clear() {
        this.history = [];
        this.saveToStorage();
    }
    get size() {
        return this.history.length;
    }
}
const instructionsHistory = new InstructionsHistory();
    // ----- config.js -----
const processedTweets = new Set();
const adAuthorCache = new Set();
const PROCESSING_DELAY_MS = 250;
const API_CALL_DELAY_MS = 20;
let USER_DEFINED_INSTRUCTIONS = browserGet('userDefinedInstructions', `- Give high scores to insightful and impactful tweets
- Give low scores to clickbait, fearmongering, and ragebait
- Give high scores to high-effort content and artistic content`);
let currentFilterThreshold = browserGet('filterThreshold', 1);
let observedTargetNode = null;
let lastAPICallTime = 0;
let pendingRequests = 0;
const MAX_RETRIES = 5;
let availableModels = [];
let listedModels = [];
let selectedModel = browserGet('selectedModel', 'openai/gpt-4.1-nano');
let selectedImageModel = browserGet('selectedImageModel', 'openai/gpt-4.1-nano');
let showFreeModels = browserGet('showFreeModels', true);
let providerSort = browserGet('providerSort', '');
let blacklistedHandles = browserGet('blacklistedHandles', '').split('\n').filter(h => h.trim() !== '');
let storedRatings = browserGet('tweetRatings', '{}');
let threadHist = "";
let enableImageDescriptions = browserGet('enableImageDescriptions', false);
let enableStreaming = browserGet('enableStreaming', true);
const SYSTEM_PROMPT=`You are a tweet filtering AI. Your task is to rate tweets on a scale of 0 to 10 based on user-defined instructions.You will be given a Tweet and user defined instructions to rate the tweet. You are to review and provide a rating for the tweet with the specified tweet ID.Ensure that you consider the user-defined instructions in your analysis and scoring.Follow the user-defined instructions exactly, and do not deviate from them. Then, on a new line, provide a score between 0 and 10.Output your analysis first. Then, on a new line, provide a score between 0 and 10. in this exact format:SCORE_X (where X is a number from 0 (lowest quality) to 10 (highest quality).)for example: SCORE_0, SCORE_1, SCORE_2, SCORE_3, etc.If one of the above is not present, the program will not be able to parse the response and will return an error.`
let modelTemperature = browserGet('modelTemperature', 1);
let modelTopP = browserGet('modelTopP', 1);
let imageModelTemperature = browserGet('imageModelTemperature', 1);
let imageModelTopP = browserGet('imageModelTopP', 1);
let maxTokens = browserGet('maxTokens', 0);
const TWEET_ARTICLE_SELECTOR = 'article[data-testid="tweet"]';
const QUOTE_CONTAINER_SELECTOR = 'div[role="link"][tabindex="0"]';
const USER_HANDLE_SELECTOR = 'div[data-testid="User-Name"] a[role="link"]';
const TWEET_TEXT_SELECTOR = 'div[data-testid="tweetText"]';
const MEDIA_IMG_SELECTOR = 'div[data-testid="tweetPhoto"] img, img[src*="pbs.twimg.com/media"]';
const MEDIA_VIDEO_SELECTOR = 'video[poster*="pbs.twimg.com"], video';
const PERMALINK_SELECTOR = 'a[href*="/status/"] time';
function modelSupportsImages(modelId) {
    if (!availableModels || availableModels.length === 0) {
        return false;
    }
    const model = availableModels.find(m => m.slug === modelId);
    if (!model) {
        return false;
    }
    return model.input_modalities &&
        model.input_modalities.includes('image');
}
    // ----- domScraper.js -----
function getElementText(elements) {
    if (!elements) return '';
    const elementList = elements instanceof NodeList ? Array.from(elements) : [elements];
    for (const element of elementList) {
        const text = element?.textContent?.trim();
        if (text) return text;
    }
    return '';
}
function getTweetID(tweetArticle) {
    const timeEl = tweetArticle.querySelector(PERMALINK_SELECTOR);
    let tweetId = timeEl?.parentElement?.href;
    if (tweetId && tweetId.includes('/status/')) {
        const match = tweetId.match(/\/status\/(\d+)/);
        if (match && match[1]) {
            return match[1];
        }
        return tweetId.substring(tweetId.indexOf('/status/') + 1);
    }
    return `tweet-${Math.random().toString(36).substring(2, 15)}-${Date.now()}`;
}
function getUserHandles(tweetArticle) {
    let handles = [];
    const handleElement = tweetArticle.querySelector(USER_HANDLE_SELECTOR);
    if (handleElement) {
        const href = handleElement.getAttribute('href');
        if (href && href.startsWith('/')) {
            handles.push(href.slice(1));
        }
    }
    if (handles.length > 0) {
        const quoteContainer = tweetArticle.querySelector('div[role="link"][tabindex="0"]');
        if (quoteContainer) {
            const userAvatarDiv = quoteContainer.querySelector('div[data-testid^="UserAvatar-Container-"]');
            if (userAvatarDiv) {
                const testId = userAvatarDiv.getAttribute('data-testid');
                const lastDashIndex = testId.lastIndexOf('-');
                if (lastDashIndex >= 0 && lastDashIndex < testId.length - 1) {
                    const quotedHandle = testId.substring(lastDashIndex + 1);
                    if (quotedHandle && quotedHandle !== handles[0]) {
                        handles.push(quotedHandle);
                    }
                }
                const quotedLink = quoteContainer.querySelector('a[href*="/status/"]');
                if (quotedLink) {
                    const href = quotedLink.getAttribute('href');
                    const match = href.match(/^\/([^/]+)\/status\/\d+/);
                    if (match && match[1] && match[1] !== handles[0]) {
                        handles.push(match[1]);
                    }
                }
            }
        }
    }
    return handles.length > 0 ? handles : [''];
}
async function extractMediaLinks(scopeElement) {
    if (!scopeElement) return [];
    const mediaLinks = new Set();
    const imgSelector = `${MEDIA_IMG_SELECTOR}, [data-testid="tweetPhoto"] img, img[src*="pbs.twimg.com/media"]`;
    const videoSelector = `${MEDIA_VIDEO_SELECTOR}, video[poster*="pbs.twimg.com"], video`;
    const combinedSelector = `${imgSelector}, ${videoSelector}`;
    let mediaElements = scopeElement.querySelectorAll(combinedSelector);
    const RETRY_DELAY = 100;
    let retries = 0;
    while (mediaElements.length === 0 && retries < MAX_RETRIES) {
        retries++;
        await new Promise(resolve => setTimeout(resolve, RETRY_DELAY));
        mediaElements = scopeElement.querySelectorAll(combinedSelector);
    }
    if (mediaElements.length === 0 && scopeElement.matches(QUOTE_CONTAINER_SELECTOR)) {
        mediaElements = scopeElement.querySelectorAll('img[src*="pbs.twimg.com"], video[poster*="pbs.twimg.com"]');
    }
    mediaElements.forEach(mediaEl => {
        const sourceUrl = mediaEl.tagName === 'IMG' ? mediaEl.src : mediaEl.poster;
        if (!sourceUrl || 
           !(sourceUrl.includes('pbs.twimg.com/')) ||
           sourceUrl.includes('profile_images')) {
            return;
        }
        try {
            const url = new URL(sourceUrl);
            const name = url.searchParams.get('name');
            let finalUrl = sourceUrl;
            if (name && name !== 'orig') {
                finalUrl = sourceUrl.replace(`name=${name}`, 'name=orig');
            }
            mediaLinks.add(finalUrl);
        } catch (error) {
            mediaLinks.add(sourceUrl);
        }
    });
    return Array.from(mediaLinks);
}
function isOriginalTweet(tweetArticle) {
    let sibling = tweetArticle.nextElementSibling;
    while (sibling) {
        if (sibling.matches && sibling.matches('div[data-testid="inline_reply_offscreen"]')) {
            return true;
        }
        sibling = sibling.nextElementSibling;
    }
    return false;
}
function handleMutations(mutationsList) {
    let tweetsAdded = false;
    let needsCleanup = false;
    const shouldSkipProcessing = (element) => {
        if (!element) return true;
        if (element.dataset?.filtered === 'true' || element.dataset?.isAd === 'true') {
            return true;
        }
        const cell = element.closest('div[data-testid="cellInnerDiv"]');
        if (cell?.dataset?.filtered === 'true' || cell?.dataset?.isAd === 'true') {
            return true;
        }
        if (isAd(element)) {
            if (cell) {
                cell.dataset.isAd = 'true';
                cell.classList.add('tweet-filtered');
            }
            element.dataset.isAd = 'true';
            return true;
        }
        const tweetId = getTweetID(element);
        if (processedTweets.has(tweetId)) {
            const indicator = ScoreIndicatorRegistry.get(tweetId);
            if (indicator && indicator.status !== 'error') {
                return true;
            }
        }
        return false;
    };
    for (const mutation of mutationsList) {
        if (mutation.type === 'childList') {
            if (mutation.addedNodes.length > 0) {
                mutation.addedNodes.forEach(node => {
                    if (node.nodeType === Node.ELEMENT_NODE) {
                        if (node.matches && node.matches(TWEET_ARTICLE_SELECTOR)) {
                            if (!shouldSkipProcessing(node)) {
                                scheduleTweetProcessing(node);
                                tweetsAdded = true;
                            }
                        }
                        else if (node.querySelector) {
                            const tweetsInside = node.querySelectorAll(TWEET_ARTICLE_SELECTOR);
                            tweetsInside.forEach(tweet => {
                                if (!shouldSkipProcessing(tweet)) {
                                    scheduleTweetProcessing(tweet);
                                    tweetsAdded = true;
                                }
                            });
                        }
                    }
                });
            }
            if (mutation.removedNodes.length > 0) {
                mutation.removedNodes.forEach(node => {
                    if (node.nodeType === Node.ELEMENT_NODE) {
                        if (node.dataset?.filtered === 'true' || node.dataset?.isAd === 'true') {
                            return;
                        }
                        if (node.matches && node.matches(TWEET_ARTICLE_SELECTOR)) {
                            const tweetId = getTweetID(node);
                            if (tweetId) {
                                ScoreIndicatorRegistry.get(tweetId)?.destroy();
                                needsCleanup = true;
                            }
                        }
                        else if (node.querySelectorAll) {
                            const removedTweets = node.querySelectorAll(TWEET_ARTICLE_SELECTOR);
                            removedTweets.forEach(tweet => {
                                if (tweet.dataset?.filtered === 'true' || tweet.dataset?.isAd === 'true') {
                                    return;
                                }
                                const tweetId = getTweetID(tweet);
                                if (tweetId) {
                                    ScoreIndicatorRegistry.get(tweetId)?.destroy();
                                    needsCleanup = true;
                                }
                            });
                        }
                    }
                });
            }
        }
    }
    if (tweetsAdded) {
        setTimeout(() => {
            applyFilteringToAll();
        }, 100);
    }
    if (needsCleanup) {
        ScoreIndicatorRegistry.cleanupOrphaned();
    }
}
function isAd(tweetArticle) {
    if (!tweetArticle) return false;
    const spans = tweetArticle.querySelectorAll('div[dir="ltr"] span');
    for (const span of spans) {
        if (span.textContent.trim() === 'Ad' && !span.children.length) {
            return true;
        }
    }
    return false;
}
    // ----- ui.js -----
function showStatus(message) {
    const indicator = document.getElementById('status-indicator');
    if (!indicator) {
        return;
    }
    indicator.textContent = message;
    indicator.classList.add('active');
    setTimeout(() => { indicator.classList.remove('active'); }, 3000);
}
function toggleElementVisibility(element, toggleButton, openText, closedText) {
    if (!element || !toggleButton) return;
    const isHidden = element.classList.toggle('hidden');
    toggleButton.innerHTML = isHidden ? closedText : openText;
    if (element.id === 'tweet-filter-container') {
        const filterToggle = document.getElementById('filter-toggle');
        if (filterToggle) {
            filterToggle.style.display = isHidden ? 'block' : 'none';
        }
    }
}
function injectUI() {
    let menuHTML;
    if(MENU){
        menuHTML = MENU;
    }else{
        menuHTML = browserGet('menuHTML');
    }
    if (!menuHTML) {
        showStatus('Error: Could not load UI components.');
        return null;
    }
    const containerId = 'tweetfilter-root-container';
    let uiContainer = document.getElementById(containerId);
    if (uiContainer) {
        return uiContainer;
    }
    uiContainer = document.createElement('div');
    uiContainer.id = containerId;
    uiContainer.innerHTML = menuHTML;
    document.body.appendChild(uiContainer);
    const versionInfo = uiContainer.querySelector('#version-info');
    if (versionInfo) {
        versionInfo.textContent = `Twitter De-Sloppifier v${VERSION}`;
    }
    return uiContainer;
}
function initializeEventListeners(uiContainer) {
    if (!uiContainer) {
        return;
    }
    const settingsContainer = uiContainer.querySelector('#settings-container');
    const filterContainer = uiContainer.querySelector('#tweet-filter-container');
    const settingsToggleBtn = uiContainer.querySelector('#settings-toggle');
    const filterToggleBtn = uiContainer.querySelector('#filter-toggle');
    uiContainer.addEventListener('click', (event) => {
        const target = event.target;
        const action = target.dataset.action;
        const setting = target.dataset.setting;
        const paramName = target.closest('.parameter-row')?.dataset.paramName;
        const tab = target.dataset.tab;
        const toggleTargetId = target.closest('[data-toggle]')?.dataset.toggle;
        if (action) {
            switch (action) {
                case 'close-filter':
                    toggleElementVisibility(filterContainer, filterToggleBtn, 'Filter Slider', 'Filter Slider');
                    break;
                case 'close-settings':
                    toggleElementVisibility(settingsContainer, settingsToggleBtn, '<span style="font-size: 14px;">✕</span> Close', '<span style="font-size: 14px;">⚙️</span> Settings');
                    break;
                case 'save-api-key':
                    saveApiKey();
                    break;
                case 'clear-cache':
                    clearTweetRatingsAndRefreshUI();
                    break;
                case 'reset-settings':
                    resetSettings(isMobileDevice());
                    break;
                case 'save-instructions':
                    saveInstructions();
                    break;
                case 'add-handle':
                    addHandleFromInput();
                    break;
                case 'clear-instructions-history':
                    clearInstructionsHistory();
                    break;
            }
        }
        if (target.classList.contains('remove-handle')) {
            const handleItem = target.closest('.handle-item');
            const handleTextElement = handleItem?.querySelector('.handle-text');
            if (handleTextElement) {
                const handle = handleTextElement.textContent.substring(1);
                removeHandleFromBlacklist(handle);
            }
        }
        if (tab) {
            switchTab(tab);
        }
        if (toggleTargetId) {
            toggleAdvancedOptions(toggleTargetId);
        }
    });
    uiContainer.addEventListener('input', (event) => {
        const target = event.target;
        const setting = target.dataset.setting;
        const paramName = target.closest('.parameter-row')?.dataset.paramName;
        if (setting) {
            handleSettingChange(target, setting);
        }
        if (paramName) {
            handleParameterChange(target, paramName);
        }
        if (target.id === 'tweet-filter-slider') {
            handleFilterSliderChange(target);
        }
    });
    uiContainer.addEventListener('change', (event) => {
        const target = event.target;
        const setting = target.dataset.setting;
         if (setting === 'modelSortOrder') {
            handleSettingChange(target, setting);
            fetchAvailableModels();
         }
          if (setting === 'enableImageDescriptions') {
             handleSettingChange(target, setting);
          }
    });
    if (settingsToggleBtn) {
        settingsToggleBtn.onclick = () => {
            toggleElementVisibility(settingsContainer, settingsToggleBtn, '<span style="font-size: 14px;">✕</span> Close', '<span style="font-size: 14px;">⚙️</span> Settings');
        };
    }
    if (filterToggleBtn) {
        filterToggleBtn.onclick = () => {
             if (filterContainer) filterContainer.classList.remove('hidden');
             filterToggleBtn.style.display = 'none';
        };
    }
    document.addEventListener('click', closeAllSelectBoxes);
    const showFreeModelsCheckbox = uiContainer.querySelector('#show-free-models');
    if (showFreeModelsCheckbox) {
        showFreeModelsCheckbox.addEventListener('change', function() {
            showFreeModels = this.checked;
            browserSet('showFreeModels', showFreeModels);
            refreshModelsUI();
        });
    }
    const sortDirectionBtn = uiContainer.querySelector('#sort-direction');
    if (sortDirectionBtn) {
        sortDirectionBtn.addEventListener('click', function() {
            const currentDirection = browserGet('sortDirection', 'default');
            const newDirection = currentDirection === 'default' ? 'reverse' : 'default';
            browserSet('sortDirection', newDirection);
            this.dataset.value = newDirection;
            refreshModelsUI();
        });
    }
    const modelSortSelect = uiContainer.querySelector('#model-sort-order');
    if (modelSortSelect) {
        modelSortSelect.addEventListener('change', function() {
            browserSet('modelSortOrder', this.value);
            if (this.value === 'latency-low-to-high') {
                browserSet('sortDirection', 'default');
            } else if (this.value === '') {
                browserSet('sortDirection', 'default');
            }
            refreshModelsUI();
        });
    }
    const providerSortSelect = uiContainer.querySelector('#provider-sort');
    if (providerSortSelect) {
        providerSortSelect.addEventListener('change', function() {
            providerSort = this.value;
            browserSet('providerSort', providerSort);
        });
    }
}
function saveApiKey() {
    const apiKeyInput = document.getElementById('openrouter-api-key');
    const apiKey = apiKeyInput.value.trim();
    let previousAPIKey = browserGet('openrouter-api-key', '').length>0?true:false;
    if (apiKey) {
        if (!previousAPIKey){
            resetSettings(true);
        }
        browserSet('openrouter-api-key', apiKey);
        showStatus('API key saved successfully!');
        fetchAvailableModels();
        location.reload();
    } else {
        showStatus('Please enter a valid API key');
    }
}
function clearTweetRatingsAndRefreshUI() {
    if (isMobileDevice() || confirm('Are you sure you want to clear all cached tweet ratings?')) {
        tweetCache.clear();
        if (window.threadRelationships) {
            window.threadRelationships = {};
            browserSet('threadRelationships', '{}');
        }
        showStatus('All cached ratings and thread relationships cleared!');
        if (observedTargetNode) {
            observedTargetNode.querySelectorAll('article[data-testid="tweet"]').forEach(tweet => {
                tweet.removeAttribute('data-sloppiness-score');
                tweet.removeAttribute('data-rating-status');
                tweet.removeAttribute('data-rating-description');
                tweet.removeAttribute('data-cached-rating');
                const indicator = tweet.querySelector('.score-indicator');
                if (indicator) {
                    indicator.remove();
                }
                const tweetId = getTweetID(tweet);
                if (tweetId) {
                    processedTweets.delete(tweetId);
                    const indicatorInstance = ScoreIndicatorRegistry.get(tweetId);
                    if (indicatorInstance) {
                        indicatorInstance.destroy();
                    }
                    scheduleTweetProcessing(tweet);
                }
            });
        }
        document.querySelectorAll('div[aria-label="Timeline: Conversation"], div[aria-label^="Timeline: Conversation"]').forEach(conversation => {
            delete conversation.dataset.threadMapping;
            delete conversation.dataset.threadMappedAt;
            delete conversation.dataset.threadMappingInProgress;
            delete conversation.dataset.threadHist;
            delete conversation.dataset.threadMediaUrls;
        });
        updateCacheStatsUI();
    }
}
async function saveInstructions() {
    const instructionsTextarea = document.getElementById('user-instructions');
    const instructions = instructionsTextarea.value.trim();
    if (!instructions) {
        showStatus('Instructions cannot be empty');
        return;
    }
    USER_DEFINED_INSTRUCTIONS = instructions;
    browserSet('userDefinedInstructions', USER_DEFINED_INSTRUCTIONS);
    const summary = await getCustomInstructionsDescription(instructions);
    if (!summary.error) {
        await instructionsHistory.add(instructions, summary.content);
        refreshInstructionsHistory();
    }
    showStatus('Scoring instructions saved! New tweets will use these instructions.');
    if (isMobileDevice() || confirm('Do you want to clear the rating cache to apply these instructions to all tweets?')) {
        clearTweetRatingsAndRefreshUI();
    }
}
function refreshInstructionsHistory() {
    const listElement = document.getElementById('instructions-list');
    if (!listElement) return;
    const history = instructionsHistory.getAll();
    listElement.innerHTML = '';
    if (history.length === 0) {
        const emptyMsg = document.createElement('div');
        emptyMsg.style.cssText = 'padding: 8px; opacity: 0.7; font-style: italic;';
        emptyMsg.textContent = 'No saved instructions yet';
        listElement.appendChild(emptyMsg);
        return;
    }
    history.forEach((entry, index) => {
        const item = document.createElement('div');
        item.className = 'instruction-item';
        item.dataset.index = index;
        const text = document.createElement('div');
        text.className = 'instruction-text';
        text.textContent = entry.summary;
        text.title = entry.instructions;
        item.appendChild(text);
        const buttons = document.createElement('div');
        buttons.className = 'instruction-buttons';
        const useBtn = document.createElement('button');
        useBtn.className = 'use-instruction';
        useBtn.textContent = 'Use';
        useBtn.title = 'Use these instructions';
        useBtn.onclick = () => useInstructions(entry.instructions);
        buttons.appendChild(useBtn);
        const removeBtn = document.createElement('button');
        removeBtn.className = 'remove-instruction';
        removeBtn.textContent = '×';
        removeBtn.title = 'Remove from history';
        removeBtn.onclick = () => removeInstructions(index);
        buttons.appendChild(removeBtn);
        item.appendChild(buttons);
        listElement.appendChild(item);
    });
}
function useInstructions(instructions) {
    const textarea = document.getElementById('user-instructions');
    if (textarea) {
        textarea.value = instructions;
        saveInstructions();
    }
}
function removeInstructions(index) {
    if (instructionsHistory.remove(index)) {
        refreshInstructionsHistory();
        showStatus('Instructions removed from history');
    } else {
        showStatus('Error removing instructions');
    }
}
function addHandleFromInput() {
    const handleInput = document.getElementById('handle-input');
    const handle = handleInput.value.trim();
    if (handle) {
        addHandleToBlacklist(handle);
        handleInput.value = ''; 
    }
}
function handleSettingChange(target, settingName) {
    let value;
    if (target.type === 'checkbox') {
        value = target.checked;
    } else {
        value = target.value;
    }
    if (window[settingName] !== undefined) {
        window[settingName] = value;
    }
    browserSet(settingName, value);
    if (settingName === 'enableImageDescriptions') {
        const imageModelContainer = document.getElementById('image-model-container');
        if (imageModelContainer) {
            imageModelContainer.style.display = value ? 'block' : 'none';
        }
        showStatus('Image descriptions ' + (value ? 'enabled' : 'disabled'));
    }
}
function handleParameterChange(target, paramName) {
    const row = target.closest('.parameter-row');
    if (!row) return;
    const slider = row.querySelector('.parameter-slider');
    const valueInput = row.querySelector('.parameter-value');
    const min = parseFloat(slider.min);
    const max = parseFloat(slider.max);
    let newValue = parseFloat(target.value);
    if (target.type === 'number' && !isNaN(newValue)) {
        newValue = Math.max(min, Math.min(max, newValue));
    }
    if (slider && valueInput) {
            slider.value = newValue;
        valueInput.value = newValue;
    }
    if (window[paramName] !== undefined) {
        window[paramName] = newValue;
    }
    browserSet(paramName, newValue);
}
function handleFilterSliderChange(slider) {
    const valueInput = document.getElementById('tweet-filter-value');
    currentFilterThreshold = parseInt(slider.value, 10);
    if (valueInput) {
        valueInput.value = currentFilterThreshold.toString();
    }
    const percentage = (currentFilterThreshold / 10) * 100;
    slider.style.setProperty('--slider-percent', `${percentage}%`);
    browserSet('filterThreshold', currentFilterThreshold);
    applyFilteringToAll();
}
function handleFilterValueInput(input) {
    let value = parseInt(input.value, 10);
    value = Math.max(0, Math.min(10, value));
    input.value = value.toString();
    const slider = document.getElementById('tweet-filter-slider');
    if (slider) {
        slider.value = value.toString();
        const percentage = (value / 10) * 100;
        slider.style.setProperty('--slider-percent', `${percentage}%`);
    }
    currentFilterThreshold = value;
    browserSet('filterThreshold', currentFilterThreshold);
    applyFilteringToAll();
}
function switchTab(tabName) {
    const settingsContent = document.querySelector('#settings-container .settings-content');
    if (!settingsContent) return;
    const tabs = settingsContent.querySelectorAll('.tab-content');
    const buttons = settingsContent.querySelectorAll('.tab-navigation .tab-button');
    tabs.forEach(tab => tab.classList.remove('active'));
    buttons.forEach(btn => btn.classList.remove('active'));
    const tabToShow = settingsContent.querySelector(`#${tabName}-tab`);
    const buttonToActivate = settingsContent.querySelector(`.tab-navigation .tab-button[data-tab="${tabName}"]`);
    if (tabToShow) tabToShow.classList.add('active');
    if (buttonToActivate) buttonToActivate.classList.add('active');
}
function toggleAdvancedOptions(contentId) {
    const content = document.getElementById(contentId);
    const toggle = document.querySelector(`[data-toggle="${contentId}"]`);
    if (!content || !toggle) return;
    const icon = toggle.querySelector('.advanced-toggle-icon');
    const isExpanded = content.classList.toggle('expanded');
    if (icon) {
        icon.classList.toggle('expanded', isExpanded);
    }
    if (isExpanded) {
        content.style.maxHeight = content.scrollHeight + 'px';
    } else {
        content.style.maxHeight = '0';
    }
}
function refreshSettingsUI() {
    document.querySelectorAll('[data-setting]').forEach(input => {
        const settingName = input.dataset.setting;
        const value = browserGet(settingName, window[settingName]);
        if (input.type === 'checkbox') {
            input.checked = value;
            handleSettingChange(input, settingName);
        } else {
            input.value = value;
        }
    });
    document.querySelectorAll('.parameter-row[data-param-name]').forEach(row => {
        const paramName = row.dataset.paramName;
        const slider = row.querySelector('.parameter-slider');
        const valueInput = row.querySelector('.parameter-value');
        const value = browserGet(paramName, window[paramName]);
        if (slider) slider.value = value;
        if (valueInput) valueInput.value = value;
    });
    const filterSlider = document.getElementById('tweet-filter-slider');
    const filterValueInput = document.getElementById('tweet-filter-value');
    const currentThreshold = browserGet('filterThreshold', '5');
    if (filterSlider && filterValueInput) {
        filterSlider.value = currentThreshold;
        filterValueInput.value = currentThreshold;
        const percentage = (parseInt(currentThreshold, 10) / 10) * 100;
        filterSlider.style.setProperty('--slider-percent', `${percentage}%`);
    }
    refreshHandleList(document.getElementById('handle-list'));
    refreshModelsUI();
    document.querySelectorAll('.advanced-content').forEach(content => {
        if (!content.classList.contains('expanded')) {
            content.style.maxHeight = '0';
        }
    });
    document.querySelectorAll('.advanced-toggle-icon.expanded').forEach(icon => {
        if (!icon.closest('.advanced-toggle')?.nextElementSibling?.classList.contains('expanded')) {
            icon.classList.remove('expanded');
        }
    });
    refreshInstructionsHistory();
}
function refreshHandleList(listElement) {
    if (!listElement) return;
    listElement.innerHTML = '';
    if (blacklistedHandles.length === 0) {
        const emptyMsg = document.createElement('div');
        emptyMsg.style.cssText = 'padding: 8px; opacity: 0.7; font-style: italic;';
        emptyMsg.textContent = 'No handles added yet';
        listElement.appendChild(emptyMsg);
        return;
    }
    blacklistedHandles.forEach(handle => {
        const item = document.createElement('div');
        item.className = 'handle-item';
        const handleText = document.createElement('div');
        handleText.className = 'handle-text';
        handleText.textContent = '@' + handle;
        item.appendChild(handleText);
        const removeBtn = document.createElement('button');
        removeBtn.className = 'remove-handle';
        removeBtn.textContent = '×';
        removeBtn.title = 'Remove from list';
        item.appendChild(removeBtn);
        listElement.appendChild(item);
    });
}
function refreshModelsUI() {
    const modelSelectContainer = document.getElementById('model-select-container');
    const imageModelSelectContainer = document.getElementById('image-model-select-container');
    listedModels = [...availableModels];
    if (!showFreeModels) {
        listedModels = listedModels.filter(model => !model.slug.endsWith(':free'));
    }
    const sortDirection = browserGet('sortDirection', 'default');
    const sortOrder = browserGet('modelSortOrder', 'throughput-high-to-low');
    const toggleBtn = document.getElementById('sort-direction');
    if (toggleBtn) {
        switch(sortOrder) {
            case 'latency-low-to-high':
                toggleBtn.textContent = sortDirection === 'default' ? 'High-Low' : 'Low-High';
                if (sortDirection === 'reverse') listedModels.reverse();
                break;
            case '': // Age
                toggleBtn.textContent = sortDirection === 'default' ? 'New-Old' : 'Old-New';
                if (sortDirection === 'reverse') listedModels.reverse();
                break;
            case 'top-weekly':
                toggleBtn.textContent = sortDirection === 'default' ? 'Most Popular' : 'Least Popular';
                if (sortDirection === 'reverse') listedModels.reverse();
                break;
            default:
                toggleBtn.textContent = sortDirection === 'default' ? 'High-Low' : 'Low-High';
                if (sortDirection === 'reverse') listedModels.reverse();
        }
    }
    if (modelSelectContainer) {
        modelSelectContainer.innerHTML = '';
        createCustomSelect(
            modelSelectContainer,
            'model-selector',
            listedModels.map(model => ({ value: model.slug || model.id, label: formatModelLabel(model) })),
            selectedModel,
            (newValue) => {
                selectedModel = newValue;
                browserSet('selectedModel', selectedModel);
                showStatus('Rating model updated');
            },
            'Search rating models...'
        );
    }
    if (imageModelSelectContainer) {
        const visionModels = listedModels.filter(model =>
            model.input_modalities?.includes('image') ||
            model.architecture?.input_modalities?.includes('image') ||
            model.architecture?.modality?.includes('image')
        );
        imageModelSelectContainer.innerHTML = '';
        createCustomSelect(
            imageModelSelectContainer,
            'image-model-selector',
            visionModels.map(model => ({ value: model.slug || model.id, label: formatModelLabel(model) })),
            selectedImageModel,
            (newValue) => {
                selectedImageModel = newValue;
                browserSet('selectedImageModel', selectedImageModel);
                showStatus('Image model updated');
            },
            'Search vision models...'
        );
    }
}
function formatModelLabel(model) {
    let label = model.slug || model.id || model.name || 'Unknown Model';
    let pricingInfo = '';
    const pricing = model.endpoint?.pricing || model.pricing;
    if (pricing) {
        const promptPrice = parseFloat(pricing.prompt);
        const completionPrice = parseFloat(pricing.completion);
        if (!isNaN(promptPrice)) {
            pricingInfo += ` - $${(promptPrice*1e6).toFixed(4)}/mil. tok.-in`;
            if (!isNaN(completionPrice) && completionPrice !== promptPrice) {
                pricingInfo += ` $${(completionPrice*1e6).toFixed(4)}/mil. tok.-out`;
            }
        } else if (!isNaN(completionPrice)) {
            pricingInfo += ` - $${(completionPrice*1e6).toFixed(4)}/mil. tok.-out`;
        }
    }
    const isVision = model.input_modalities?.includes('image') ||
                     model.architecture?.input_modalities?.includes('image') ||
                     model.architecture?.modality?.includes('image');
    if (isVision) {
        label = '🖼️ ' + label;
    }
    return label + pricingInfo;
}
function createCustomSelect(container, id, options, initialSelectedValue, onChange, searchPlaceholder) {
    let currentSelectedValue = initialSelectedValue;
    const customSelect = document.createElement('div');
    customSelect.className = 'custom-select';
    customSelect.id = id;
    const selectSelected = document.createElement('div');
    selectSelected.className = 'select-selected';
    const selectItems = document.createElement('div');
    selectItems.className = 'select-items';
    selectItems.style.display = 'none';
    const searchField = document.createElement('div');
    searchField.className = 'search-field';
    const searchInput = document.createElement('input');
    searchInput.type = 'text';
    searchInput.className = 'search-input';
    searchInput.placeholder = searchPlaceholder || 'Search...';
    searchField.appendChild(searchInput);
    selectItems.appendChild(searchField);
    function renderOptions(filter = '') {
        while (selectItems.childNodes.length > 1) {
            selectItems.removeChild(selectItems.lastChild);
        }
        const filteredOptions = options.filter(opt =>
            opt.label.toLowerCase().includes(filter.toLowerCase())
        );
        if (filteredOptions.length === 0) {
            const noResults = document.createElement('div');
            noResults.textContent = 'No matches found';
            noResults.style.cssText = 'opacity: 0.7; font-style: italic; padding: 10px; text-align: center; cursor: default;';
            selectItems.appendChild(noResults);
        }
        filteredOptions.forEach(option => {
            const optionDiv = document.createElement('div');
            optionDiv.textContent = option.label;
            optionDiv.dataset.value = option.value;
            if (option.value === currentSelectedValue) {
                optionDiv.classList.add('same-as-selected');
            }
            optionDiv.addEventListener('click', (e) => {
                e.stopPropagation();
                currentSelectedValue = option.value;
                selectSelected.textContent = option.label;
                selectItems.style.display = 'none';
                selectSelected.classList.remove('select-arrow-active');
                selectItems.querySelectorAll('div[data-value]').forEach(div => {
                    div.classList.toggle('same-as-selected', div.dataset.value === currentSelectedValue);
            });
                onChange(currentSelectedValue);
            });
            selectItems.appendChild(optionDiv);
        });
    }
    const initialOption = options.find(opt => opt.value === currentSelectedValue);
    selectSelected.textContent = initialOption ? initialOption.label : 'Select an option';
    customSelect.appendChild(selectSelected);
    customSelect.appendChild(selectItems);
    container.appendChild(customSelect);
    renderOptions();
    searchInput.addEventListener('input', () => renderOptions(searchInput.value));
    searchInput.addEventListener('click', e => e.stopPropagation());
    selectSelected.addEventListener('click', (e) => {
        e.stopPropagation();
        closeAllSelectBoxes(customSelect);
        const isHidden = selectItems.style.display === 'none';
        selectItems.style.display = isHidden ? 'block' : 'none';
        selectSelected.classList.toggle('select-arrow-active', isHidden);
        if (isHidden) {
            searchInput.focus();
            searchInput.select();
            renderOptions();
        }
    });
}
function closeAllSelectBoxes(exceptThisOne = null) {
    document.querySelectorAll('.custom-select').forEach(select => {
        if (select === exceptThisOne) return;
        const items = select.querySelector('.select-items');
        const selected = select.querySelector('.select-selected');
        if (items) items.style.display = 'none';
        if (selected) selected.classList.remove('select-arrow-active');
    });
}
function isMobileDevice() {
    return (window.innerWidth <= 600 || 
            /Android|webOS|iPhone|iPad|iPod|BlackBerry|IEMobile|Opera Mini/i.test(navigator.userAgent));
}
function resetSettings(noconfirm=false) {
    if (noconfirm || confirm('Are you sure you want to reset all settings to their default values? This will not clear your cached ratings, blacklisted handles, or instruction history.')) {
        tweetCache.clear();
        const defaults = {
            selectedModel: 'openai/gpt-4.1-nano',
            selectedImageModel: 'openai/gpt-4.1-nano',
            enableImageDescriptions: false,
            enableStreaming: true,
            modelTemperature: 0.5,
            modelTopP: 0.9,
            imageModelTemperature: 0.5,
            imageModelTopP: 0.9,
            maxTokens: 0,
            filterThreshold: 5,
            userDefinedInstructions: 'Rate the tweet on a scale from 1 to 10 based on its clarity, insight, creativity, and overall quality.',
            modelSortOrder: 'throughput-high-to-low'
        };
        for (const key in defaults) {
            if (window[key] !== undefined) {
                window[key] = defaults[key];
            }
            browserSet(key, defaults[key]);
        }
        refreshSettingsUI();
        fetchAvailableModels();
        showStatus('Settings reset to defaults');
    }
}
function addHandleToBlacklist(handle) {
    handle = handle.trim().replace(/^@/, '');
    if (handle === '' || blacklistedHandles.includes(handle)) {
        showStatus(handle === '' ? 'Handle cannot be empty.' : `@${handle} is already on the list.`);
            return;
        }
    blacklistedHandles.push(handle);
    browserSet('blacklistedHandles', blacklistedHandles.join('\n'));
    refreshHandleList(document.getElementById('handle-list'));
    showStatus(`Added @${handle} to auto-rate list.`);
}
function removeHandleFromBlacklist(handle) {
    const index = blacklistedHandles.indexOf(handle);
    if (index > -1) {
        blacklistedHandles.splice(index, 1);
        browserSet('blacklistedHandles', blacklistedHandles.join('\n'));
        refreshHandleList(document.getElementById('handle-list'));
        showStatus(`Removed @${handle} from auto-rate list.`);
                } else {
    }
}
function initialiseUI() {
    const uiContainer = injectUI();
    if (!uiContainer) return;
    initializeEventListeners(uiContainer);
    refreshSettingsUI();
    fetchAvailableModels();
    initializeFloatingCacheStats();
    setInterval(updateCacheStatsUI, 3000);
    if (!window.activeStreamingRequests) {
        window.activeStreamingRequests = {};
    }
}
function initializeFloatingCacheStats() {
    let statsBadge = document.getElementById('tweet-filter-stats-badge');
    if (!statsBadge) {
        statsBadge = document.createElement('div');
        statsBadge.id = 'tweet-filter-stats-badge';
        statsBadge.className = 'tweet-filter-stats-badge';
        statsBadge.style.cssText = `
            position: fixed;
            bottom: 50px;
            right: 20px;
            background-color: rgba(29, 155, 240, 0.9);
            color: white;
            padding: 5px 10px;
            border-radius: 15px;
            font-size: 12px;
            z-index: 9999;
            box-shadow: 0 2px 5px rgba(0,0,0,0.2);
            transition: opacity 0.3s;
            cursor: pointer;
            display: flex;
            align-items: center;
        `;
        statsBadge.title = 'Click to open settings';
        statsBadge.addEventListener('click', () => {
            const settingsToggle = document.getElementById('settings-toggle');
            if (settingsToggle) {
                settingsToggle.click();
            }
        });
        document.body.appendChild(statsBadge);
        let fadeTimeout;
        const resetFadeTimeout = () => {
            clearTimeout(fadeTimeout);
            statsBadge.style.opacity = '1';
            fadeTimeout = setTimeout(() => {
                statsBadge.style.opacity = '0.3';
            }, 5000);
        };
        statsBadge.addEventListener('mouseenter', () => {
            statsBadge.style.opacity = '1';
            clearTimeout(fadeTimeout);
        });
        statsBadge.addEventListener('mouseleave', resetFadeTimeout);
        resetFadeTimeout();
    }
    updateCacheStatsUI();
    statsBadge.style.opacity = '1';
    clearTimeout(statsBadge.fadeTimeout);
    statsBadge.fadeTimeout = setTimeout(() => {
        statsBadge.style.opacity = '0.3';
    }, 5000);
}
function clearInstructionsHistory() {
    if (isMobileDevice() || confirm('Are you sure you want to clear all instruction history?')) {
        instructionsHistory.clear();
        refreshInstructionsHistory();
        showStatus('Instructions history cleared');
    }
}
    // ----- ui/ScoreIndicator.js -----
class ScoreIndicator {
    constructor(tweetArticle) {
        if (!tweetArticle || !tweetArticle.nodeType || tweetArticle.nodeType !== Node.ELEMENT_NODE) {
            throw new Error("ScoreIndicator requires a valid tweet article DOM element.");
        }
        this.tweetArticle = tweetArticle;
        this.tweetId = getTweetID(this.tweetArticle);
        this.indicatorElement = null;
        this.tooltipElement = null;
        this.tooltipControls = null;
        this.pinButton = null;
        this.copyButton = null;
        this.reasoningDropdown = null;
        this.reasoningToggle = null;
        this.reasoningArrow = null;
        this.reasoningContent = null;
        this.reasoningTextElement = null;
        this.descriptionElement = null;
        this.scrollButton = null;
        this.status = 'pending';
        this.score = null;
        this.description = '';
        this.reasoning = '';
        this.isPinned = false;
        this.isVisible = false;
        this.autoScroll = true;
        this.userInitiatedScroll = false;
        try {
            this._createElements(tweetArticle);
            this._addEventListeners();
            ScoreIndicatorRegistry.add(this.tweetId, this);
            this.updateDatasetAttributes(tweetArticle);
        } catch (error) {
            this.destroy();
            throw error;
        }
    }
    _createElements(initialTweetArticle) {
        this.indicatorElement = document.createElement('div');
        this.indicatorElement.className = 'score-indicator';
        this.indicatorElement.dataset.tweetId = this.tweetId;
        const currentPosition = window.getComputedStyle(initialTweetArticle).position;
        if (currentPosition !== 'relative' && currentPosition !== 'absolute' && currentPosition !== 'fixed' && currentPosition !== 'sticky') {
            initialTweetArticle.style.position = 'relative';
        }
        initialTweetArticle.appendChild(this.indicatorElement);
        this.tooltipElement = document.createElement('div');
        this.tooltipElement.className = 'score-description';
        this.tooltipElement.style.display = 'none';
        this.tooltipElement.dataset.tweetId = this.tweetId;
        this.tooltipElement.dataset.autoScroll = this.autoScroll ? 'true' : 'false';
        this.tooltipControls = document.createElement('div');
        this.tooltipControls.className = 'tooltip-controls';
        this.pinButton = document.createElement('button');
        this.pinButton.className = 'tooltip-pin-button';
        this.pinButton.innerHTML = '📌';
        this.pinButton.title = 'Pin tooltip (prevents auto-closing)';
        this.copyButton = document.createElement('button');
        this.copyButton.className = 'tooltip-copy-button';
        this.copyButton.innerHTML = '📋';
        this.copyButton.title = 'Copy content to clipboard';
        this.tooltipControls.appendChild(this.pinButton);
        this.tooltipControls.appendChild(this.copyButton);
        this.tooltipElement.appendChild(this.tooltipControls);
        this.reasoningDropdown = document.createElement('div');
        this.reasoningDropdown.className = 'reasoning-dropdown';
        this.reasoningDropdown.style.display = 'none';
        this.reasoningToggle = document.createElement('div');
        this.reasoningToggle.className = 'reasoning-toggle';
        this.reasoningArrow = document.createElement('span');
        this.reasoningArrow.className = 'reasoning-arrow';
        this.reasoningArrow.textContent = '▶';
        this.reasoningToggle.appendChild(this.reasoningArrow);
        this.reasoningToggle.appendChild(document.createTextNode(' Show Reasoning Trace'));
        this.reasoningContent = document.createElement('div');
        this.reasoningContent.className = 'reasoning-content';
        this.reasoningTextElement = document.createElement('p');
        this.reasoningTextElement.className = 'reasoning-text';
        this.reasoningContent.appendChild(this.reasoningTextElement);
        this.reasoningDropdown.appendChild(this.reasoningToggle);
        this.reasoningDropdown.appendChild(this.reasoningContent);
        this.tooltipElement.appendChild(this.reasoningDropdown);
        this.descriptionElement = document.createElement('p');
        this.descriptionElement.className = 'description-text';
        this.tooltipElement.appendChild(this.descriptionElement);
        this.scrollButton = document.createElement('div');
        this.scrollButton.className = 'scroll-to-bottom-button';
        this.scrollButton.innerHTML = '⬇ Scroll to bottom';
        this.scrollButton.style.display = 'none';
        this.tooltipElement.appendChild(this.scrollButton);
        const bottomSpacer = document.createElement('div');
        bottomSpacer.className = 'tooltip-bottom-spacer';
        this.tooltipElement.appendChild(bottomSpacer);
        document.body.appendChild(this.tooltipElement);
        if (isMobileDevice()) {
            this.indicatorElement?.classList.add('mobile-indicator');
            this.tooltipElement?.classList.add('mobile-tooltip');
        }
        this._updateIndicatorUI();
        this._updateTooltipUI();
    }
    _addEventListeners() {
        if (!this.indicatorElement || !this.tooltipElement) return;
        this.indicatorElement.addEventListener('mouseenter', this._handleMouseEnter.bind(this));
        this.indicatorElement.addEventListener('mouseleave', this._handleMouseLeave.bind(this));
        this.indicatorElement.addEventListener('click', this._handleIndicatorClick.bind(this));
        this.tooltipElement.addEventListener('mouseenter', this._handleTooltipMouseEnter.bind(this));
        this.tooltipElement.addEventListener('mouseleave', this._handleTooltipMouseLeave.bind(this));
        this.tooltipElement.addEventListener('click', this._handleTooltipClick.bind(this));
        this.tooltipElement.addEventListener('scroll', this._handleTooltipScroll.bind(this));
        this.pinButton?.addEventListener('click', this._handlePinClick.bind(this));
        this.copyButton?.addEventListener('click', this._handleCopyClick.bind(this));
        this.reasoningToggle?.addEventListener('click', this._handleReasoningToggleClick.bind(this));
        this.scrollButton?.addEventListener('click', this._handleScrollButtonClick.bind(this));
    }
    updateDatasetAttributes(currentTweetArticle) {
        const article = currentTweetArticle || this.findCurrentArticleElement();
        if (!article) {
            return;
        }
        article.dataset.ratingStatus = this.status;
        article.dataset.sloppinessScore = this.score !== null ? String(this.score) : '';
        article.dataset.ratingDescription = this.description;
        article.dataset.ratingReasoning = this.reasoning;
        article.dataset.blacklisted = String(this.status === 'blacklisted');
        article.dataset.cachedRating = String(this.status === 'cached');
    }
    _updateIndicatorUI() {
        if (!this.indicatorElement) return;
        const classList = this.indicatorElement.classList;
        classList.remove(
            'pending-rating', 'rated-rating', 'error-rating',
            'cached-rating', 'blacklisted-rating', 'streaming-rating'
        );
        let indicatorText = '';
        let indicatorClass = '';
        switch (this.status) {
            case 'pending':
                indicatorClass = 'pending-rating';
                indicatorText = '⏳';
                break;
            case 'streaming':
                indicatorClass = 'streaming-rating';
                indicatorText = (this.score !== null && this.score !== undefined) ? String(this.score) : '🔄';
                break;
            case 'error':
                indicatorClass = 'error-rating';
                indicatorText = '⚠️';
                break;
            case 'cached':
                indicatorClass = 'cached-rating';
                indicatorText = String(this.score);
                break;
            case 'blacklisted':
                indicatorClass = 'blacklisted-rating';
                indicatorText = String(this.score);
                break;
            case 'rated':
            default:
                indicatorClass = 'rated-rating';
                indicatorText = String(this.score);
                break;
        }
        if (indicatorClass) {
            classList.add(indicatorClass);
        }
        this.indicatorElement.textContent = indicatorText;
    }
    _updateTooltipUI() {
        if (!this.tooltipElement || !this.descriptionElement || !this.reasoningTextElement || !this.reasoningDropdown) return;
        const wasNearBottom = this.tooltipElement.scrollHeight - this.tooltipElement.scrollTop - this.tooltipElement.clientHeight < (isMobileDevice() ? 40 : 55);
        const previousScrollTop = this.tooltipElement.scrollTop;
        const previousScrollHeight = this.tooltipElement.scrollHeight;
        const formatted = formatTooltipDescription(this.description, this.reasoning);
        const contentChanged = this.descriptionElement.innerHTML !== formatted.description ||
            this.reasoningTextElement.innerHTML !== formatted.reasoning;
        this.descriptionElement.innerHTML = formatted.description;
        this.reasoningTextElement.innerHTML = formatted.reasoning;
        this.reasoningDropdown.style.display = (formatted.reasoning) ? 'block' : 'none';
        this.tooltipElement.classList.toggle('streaming-tooltip', this.status === 'streaming');
        if (contentChanged) {
            requestAnimationFrame(() => {
                if (this.autoScroll && (wasNearBottom || !previousScrollHeight)) {
                    this._performAutoScroll();
                } else if (!this.autoScroll && previousScrollHeight > 0) {
                    const newScrollHeight = this.tooltipElement.scrollHeight;
                    const scrollDiff = newScrollHeight - previousScrollHeight;
                    this.tooltipElement.scrollTop = previousScrollTop + scrollDiff;
                }
                this._updateScrollButtonVisibility();
            });
        } else {
            this._updateScrollButtonVisibility();
        }
    }
    _performAutoScroll() {
        if (!this.tooltipElement || !this.autoScroll) return;
        requestAnimationFrame(() => {
            requestAnimationFrame(() => {
                if (this.tooltipElement && this.autoScroll && this.isVisible) {
                    const targetScroll = this.tooltipElement.scrollHeight;
                    this.tooltipElement.scrollTo({
                        top: targetScroll,
                        behavior: 'instant'
                    });
                    setTimeout(() => {
                        if (this.tooltipElement && this.autoScroll && this.isVisible) {
                            const isNearBottom = this.tooltipElement.scrollHeight - this.tooltipElement.scrollTop - this.tooltipElement.clientHeight < 5;
                            if (!isNearBottom) {
                                this.tooltipElement.scrollTop = this.tooltipElement.scrollHeight;
                            }
                        }
                    }, 50);
                }
            });
        });
    }
    _setPosition() {
        if (!this.isVisible || !this.indicatorElement || !this.tooltipElement) return;
        const indicatorRect = this.indicatorElement.getBoundingClientRect();
        const tooltip = this.tooltipElement;
        const margin = 10;
        const isMobile = isMobileDevice();
        const viewportHeight = window.innerHeight;
        const viewportWidth = window.innerWidth;
        const safeAreaHeight = viewportHeight - margin;
        const safeAreaWidth = viewportWidth - margin;
        tooltip.style.maxHeight = '';
        tooltip.style.overflowY = '';
        tooltip.style.visibility = 'hidden';
        tooltip.style.display = 'block';
        const computedStyle = window.getComputedStyle(tooltip);
        const tooltipWidth = parseFloat(computedStyle.width);
        let tooltipHeight = parseFloat(computedStyle.height);
        let left, top;
        let finalMaxHeight = '';
        let finalOverflowY = '';
        if (isMobile) {
            left = Math.max(margin, (viewportWidth - tooltipWidth) / 2);
            if (left + tooltipWidth > safeAreaWidth) {
                left = safeAreaWidth - tooltipWidth;
            }
            const maxTooltipHeight = viewportHeight * 0.8;
            if (tooltipHeight > maxTooltipHeight) {
                finalMaxHeight = `${maxTooltipHeight}px`;
                finalOverflowY = 'scroll';
                tooltipHeight = maxTooltipHeight;
            }
            top = Math.max(margin, (viewportHeight - tooltipHeight) / 2);
            if (top + tooltipHeight > safeAreaHeight) {
                top = safeAreaHeight - tooltipHeight;
            }
        } else {
            left = indicatorRect.right + margin;
            top = indicatorRect.top + (indicatorRect.height / 2) - (tooltipHeight / 2);
            if (left + tooltipWidth > safeAreaWidth) {
                left = indicatorRect.left - tooltipWidth - margin;
                if (left < margin) {
                    left = Math.max(margin, (viewportWidth - tooltipWidth) / 2);
                    if (indicatorRect.bottom + tooltipHeight + margin <= safeAreaHeight) {
                        top = indicatorRect.bottom + margin;
                    }
                    else if (indicatorRect.top - tooltipHeight - margin >= margin) {
                        top = indicatorRect.top - tooltipHeight - margin;
                    }
                    else {
                        top = margin;
                        finalMaxHeight = `${safeAreaHeight - margin}px`;
                        finalOverflowY = 'scroll';
                        tooltipHeight = safeAreaHeight - margin;
                    }
                }
            }
            if (top < margin) {
                top = margin;
            }
            if (top + tooltipHeight > safeAreaHeight) {
                if (tooltipHeight > safeAreaHeight - margin) {
                    top = margin;
                    finalMaxHeight = `${safeAreaHeight - margin}px`;
                    finalOverflowY = 'scroll';
                } else {
                    top = safeAreaHeight - tooltipHeight;
                }
            }
        }
        tooltip.style.position = 'fixed';
        tooltip.style.left = `${left}px`;
        tooltip.style.top = `${top}px`;
        tooltip.style.zIndex = '99999999';
        tooltip.style.maxHeight = finalMaxHeight;
        tooltip.style.overflowY = finalOverflowY;
        if (finalOverflowY === 'scroll') {
            tooltip.style.webkitOverflowScrolling = 'touch';
        }
        tooltip.style.visibility = 'visible';
    }
    _updateScrollButtonVisibility() {
        if (!this.tooltipElement || !this.scrollButton) return;
        const isStreaming = this.status === 'streaming';
        if (!isStreaming) {
            this.scrollButton.style.display = 'none';
            return;
        }
        const isNearBottom = this.tooltipElement.scrollHeight - this.tooltipElement.scrollTop - this.tooltipElement.clientHeight < (isMobileDevice() ? 40 : 55);
        this.scrollButton.style.display = isNearBottom ? 'none' : 'block';
    }
    _handleMouseEnter(event) {
        if (isMobileDevice()) return;
        this.show();
    }
    _handleMouseLeave(event) {
        if (isMobileDevice()) return;
        setTimeout(() => {
            if (this.tooltipElement && !this.tooltipElement.matches(':hover') &&
                this.indicatorElement && !this.indicatorElement.matches(':hover')) {
                this.hide();
            }
        }, 100);
    }
    _handleIndicatorClick(event) {
        event.stopPropagation();
        event.preventDefault();
        this.toggle();
    }
    _handleTooltipMouseEnter() {
        if (!this.isPinned) {
            this.show();
        }
    }
    _handleTooltipMouseLeave() {
        if (!this.isPinned) {
            this.hide();
        }
    }
    _handleTooltipClick(event) {
        if (!this.isPinned &&
            !event.target.closest('.tooltip-controls button') &&
            !event.target.closest('.reasoning-toggle') &&
            !event.target.closest('.scroll-to-bottom-button')) {
            this.hide();
        }
    }
    _handleTooltipScroll() {
        if (!this.tooltipElement) return;
        const isNearBottom = this.tooltipElement.scrollHeight - this.tooltipElement.scrollTop - this.tooltipElement.clientHeight < (isMobileDevice() ? 40 : 55);
        if (!isNearBottom) {
            if (this.autoScroll) {
                this.autoScroll = false;
                this.tooltipElement.dataset.autoScroll = 'false';
                this.userInitiatedScroll = true;
            }
        } else {
            if (this.userInitiatedScroll) {
                this.autoScroll = true;
                this.tooltipElement.dataset.autoScroll = 'true';
                this.userInitiatedScroll = false;
            }
        }
        this._updateScrollButtonVisibility();
    }
    _handlePinClick(e) {
        e.stopPropagation();
        if (this.isPinned) {
            this.unpin();
        } else {
            this.pin();
        }
    }
    _handleCopyClick(e) {
        e.stopPropagation();
        if (!this.descriptionElement || !this.reasoningTextElement || !this.copyButton) return;
        let textToCopy = this.descriptionElement.textContent || '';
        const reasoningContent = this.reasoningTextElement.textContent || '';
        if (reasoningContent) {
            textToCopy += '\n\nReasoning:\n' + reasoningContent;
        }
        navigator.clipboard.writeText(textToCopy).then(() => {
            const originalText = this.copyButton.innerHTML;
            this.copyButton.innerHTML = '✓';
            this.copyButton.disabled = true;
            setTimeout(() => {
                this.copyButton.innerHTML = originalText;
                this.copyButton.disabled = false;
            }, 1500);
        }).catch(err => {
        });
    }
    _handleReasoningToggleClick(e) {
        e.stopPropagation();
        if (!this.reasoningDropdown || !this.reasoningContent || !this.reasoningArrow) return;
        const isExpanded = this.reasoningDropdown.classList.toggle('expanded');
        this.reasoningArrow.textContent = isExpanded ? '▼' : '▶';
        if (isExpanded) {
            this.reasoningContent.style.maxHeight = '300px';
            this.reasoningContent.style.padding = '10px';
        } else {
            this.reasoningContent.style.maxHeight = '0';
            this.reasoningContent.style.padding = '0 10px';
        }
    }
    _handleScrollButtonClick(e) {
        e.stopPropagation();
        if (!this.tooltipElement) return;
        this.autoScroll = true;
        this.tooltipElement.dataset.autoScroll = 'true';
        this._performAutoScroll();
        this._updateScrollButtonVisibility();
    }
    update({ status, score = null, description = '', reasoning = '' }) {
        const statusChanged = this.status !== status;
        const scoreChanged = this.score !== score;
        const descriptionChanged = this.description !== description;
        const reasoningChanged = this.reasoning !== reasoning;
        if (!statusChanged && !scoreChanged && !descriptionChanged && !reasoningChanged) {
            return;
        }
        this.status = status;
        this.score = (status === 'pending' || status === 'error') ? score : // Allow score display for error state if provided
            (status === 'streaming' && score === null) ? this.score : // Keep existing score during streaming if new one is null
                score;
        this.description = description;
        this.reasoning = reasoning;
        const shouldAutoScroll = (this.status === 'pending' || this.status === 'streaming');
        if (this.autoScroll !== shouldAutoScroll) {
            this.autoScroll = shouldAutoScroll;
            if (this.tooltipElement) {
                this.tooltipElement.dataset.autoScroll = this.autoScroll ? 'true' : 'false';
            }
        }
        if (statusChanged || scoreChanged) {
            this._updateIndicatorUI();
        }
        if (descriptionChanged || reasoningChanged || statusChanged) {
            this._updateTooltipUI();
        } else {
            this._updateScrollButtonVisibility();
        }
        this.updateDatasetAttributes();
    }
    show() {
        if (!this.tooltipElement) return;
        this.isVisible = true;
        this.tooltipElement.style.display = 'block';
        this._setPosition();
        if (this.autoScroll && (this.status === 'streaming' || this.status === 'pending')) {
            this._performAutoScroll();
        }
        this._updateScrollButtonVisibility();
    }
    hide() {
        if (!this.isPinned && this.tooltipElement) {
            this.isVisible = false;
            this.tooltipElement.style.display = 'none';
        } else if (this.isPinned) {
        }
    }
    toggle() {
        if (this.isVisible && !this.isPinned) {
            this.hide();
        } else {
            this.show();
        }
    }
    pin() {
        if (!this.tooltipElement || !this.pinButton) return;
        this.isPinned = true;
        this.tooltipElement.classList.add('pinned');
        this.pinButton.innerHTML = '📍';
        this.pinButton.title = 'Unpin tooltip';
    }
    unpin() {
        if (!this.tooltipElement || !this.pinButton) return;
        this.isPinned = false;
        this.tooltipElement.classList.remove('pinned');
        this.pinButton.innerHTML = '📌';
        this.pinButton.title = 'Pin tooltip (prevents auto-closing)';
        setTimeout(() => {
            if (this.tooltipElement && !this.tooltipElement.matches(':hover') &&
                this.indicatorElement && !this.indicatorElement.matches(':hover')) {
                this.hide();
            }
        }, 0);
    }
    destroy() {
        if (window.activeStreamingRequests && window.activeStreamingRequests[this.tweetId]) {
            window.activeStreamingRequests[this.tweetId].abort();
            delete window.activeStreamingRequests[this.tweetId];
        }
        this.indicatorElement?.removeEventListener('mouseenter', this._handleMouseEnter);
        this.indicatorElement?.removeEventListener('mouseleave', this._handleMouseLeave);
        this.indicatorElement?.removeEventListener('click', this._handleIndicatorClick);
        this.tooltipElement?.removeEventListener('mouseenter', this._handleTooltipMouseEnter);
        this.tooltipElement?.removeEventListener('mouseleave', this._handleTooltipMouseLeave);
        this.tooltipElement?.removeEventListener('click', this._handleTooltipClick);
        this.tooltipElement?.removeEventListener('scroll', this._handleTooltipScroll);
        this.pinButton?.removeEventListener('click', this._handlePinClick);
        this.copyButton?.removeEventListener('click', this._handleCopyClick);
        this.reasoningToggle?.removeEventListener('click', this._handleReasoningToggleClick);
        this.scrollButton?.removeEventListener('click', this._handleScrollButtonClick);
        this.indicatorElement?.remove();
        this.tooltipElement?.remove();
        ScoreIndicatorRegistry.remove(this.tweetId);
        const currentArticle = this.findCurrentArticleElement();
        if (currentArticle) {
            delete currentArticle.dataset.hasScoreIndicator;
        }
        this.tweetArticle = null;
        this.indicatorElement = null;
        this.tooltipElement = null;
        this.pinButton = null;
        this.copyButton = null;
        this.reasoningToggle = null;
        this.scrollButton = null;
    }
    ensureIndicatorAttached() {
        if (!this.indicatorElement) return;
        const currentArticle = this.findCurrentArticleElement();
        if (!currentArticle) {
            return;
        }
        if (this.indicatorElement.parentElement !== currentArticle) {
            const currentPosition = window.getComputedStyle(currentArticle).position;
            if (currentPosition !== 'relative' && currentPosition !== 'absolute' && currentPosition !== 'fixed' && currentPosition !== 'sticky') {
                currentArticle.style.position = 'relative';
            }
            currentArticle.appendChild(this.indicatorElement);
        }
        this.updateDatasetAttributes(currentArticle);
    }
    findCurrentArticleElement() {
        const timeline = document.querySelector('main') || document.querySelector('div[data-testid="primaryColumn"]');
        if (!timeline) return null;
        const linkSelector = `a[href*="/status/${this.tweetId}"]`;
        const linkElement = timeline.querySelector(linkSelector);
        const article = linkElement?.closest('article[data-testid="tweet"]');
        if (article) {
            if (getTweetID(article) === this.tweetId) {
                return article;
            }
        }
        const articles = timeline.querySelectorAll('article[data-testid="tweet"]');
        for (const art of articles) {
            if (getTweetID(art) === this.tweetId) {
                return art;
            }
        }
        return null;
    }
}
const ScoreIndicatorRegistry = {
    managers: new Map(),
    get(tweetId, tweetArticle = null) {
        if (!tweetId) {
            return null;
        }
        if (this.managers.has(tweetId)) {
            const existingManager = this.managers.get(tweetId);
            if (tweetArticle && existingManager.tweetArticle !== tweetArticle) {
            }
            return existingManager;
        } else if (tweetArticle) {
            try {
                const existingIndicator = tweetArticle.querySelector(`.score-indicator[data-tweet-id="${tweetId}"]`);
                const existingTooltip = document.querySelector(`.score-description[data-tweet-id="${tweetId}"]`);
                if (existingIndicator || existingTooltip) {
                    existingIndicator?.remove();
                    existingTooltip?.remove();
                }
                return new ScoreIndicator(tweetArticle);
            } catch (e) {
                return null;
            }
        }
        return null;
    },
    add(tweetId, instance) {
        if (this.managers.has(tweetId)) {
        }
        this.managers.set(tweetId, instance);
    },
    remove(tweetId) {
        if (this.managers.has(tweetId)) {
            this.managers.delete(tweetId);
        }
    },
    cleanupOrphaned() {
        let removedCount = 0;
        const observedTimeline = document.querySelector('main') || document.querySelector('div[data-testid="primaryColumn"]');
        if (!observedTimeline) return;
        const visibleTweetIds = new Set();
        observedTimeline.querySelectorAll('article[data-testid="tweet"]').forEach(article => {
            const id = getTweetID(article);
            if (id) visibleTweetIds.add(id);
        });
        for (const [tweetId, manager] of this.managers.entries()) {
            const isConnected = manager.indicatorElement?.isConnected;
            const isVisible = visibleTweetIds.has(tweetId);
            if (!isConnected || !isVisible) {
                manager.destroy();
                removedCount++;
            }
        }
    },
    destroyAll() {
        [...this.managers.values()].forEach(manager => manager.destroy());
        this.managers.clear();
    }
};
function formatTooltipDescription(description = "", reasoning = "") {
    description = description || "*waiting for content...*";
    description = description
        .replace(/</g, '&lt;').replace(/>/g, '&gt;') // Escape HTML tags first
        .replace(/^# (.*$)/gm, '<h1>$1</h1>')
        .replace(/^## (.*$)/gm, '<h2>$1</h2>')
        .replace(/^### (.*$)/gm, '<h3>$1</h3>')
        .replace(/^#### (.*$)/gm, '<h4>$1</h4>')
        .replace(/\*\*(.*?)\*\*/g, '<strong>$1</strong>') // Bold
        .replace(/\*(.*?)\*/g, '<em>$1</em>')     // Italic
        .replace(/`([^`]+)`/g, '<code>$1</code>')   // Inline code
        .replace(/SCORE_(\d+)/g, '<span class="score-highlight">SCORE: $1</span>') // Score highlight class
        .replace(/\n\n/g, '<br><br>') // Paragraph breaks
        .replace(/\n/g, '<br>');
    let formattedReasoning = '';
    if (reasoning && reasoning.trim()) {
        formattedReasoning = reasoning
            .replace(/</g, '&lt;').replace(/>/g, '&gt;')
            .replace(/\*\*(.*?)\*\*/g, '<strong>$1</strong>')
            .replace(/\*(.*?)\*/g, '<em>$1</em>')
            .replace(/`([^`]+)`/g, '<code>$1</code>')
            .replace(/\n\n/g, '<br><br>')
            .replace(/\n/g, '<br>');
    }
    return { description, reasoning: formattedReasoning };
}
    // ----- ratingEngine.js -----
function filterSingleTweet(tweetArticle) {
    const cell = tweetArticle.closest('div[data-testid="cellInnerDiv"]');
    if (!cell) {
        return;
    }
    const handles = getUserHandles(tweetArticle);
    const authorHandle = handles.length > 0 ? handles[0] : '';
    if (authorHandle && adAuthorCache.has(authorHandle)) {
        cell.classList.add('tweet-filtered');
        cell.dataset.filtered = 'true';
        cell.dataset.isAd = 'true';
        tweetArticle.dataset.filtered = 'true';
        tweetArticle.dataset.isAd = 'true';
        return;
    }
    const score = parseInt(tweetArticle.dataset.sloppinessScore || '9', 10);
    const tweetId = getTweetID(tweetArticle);
    const indicatorInstance = ScoreIndicatorRegistry.get(tweetId);
    indicatorInstance?.ensureIndicatorAttached();
    const currentFilterThreshold = parseInt(browserGet('filterThreshold', '1'));
    const ratingStatus = tweetArticle.dataset.ratingStatus;
    if (ratingStatus === 'pending' || ratingStatus === 'streaming') {
        cell.classList.remove('tweet-filtered');
        delete cell.dataset.filtered;
        delete tweetArticle.dataset.filtered;
    } else if (isNaN(score) || score < currentFilterThreshold) {
<<<<<<< HEAD
        cell.classList.add('tweet-filtered');
        cell.dataset.filtered = 'true';
        tweetArticle.dataset.filtered = 'true';
=======
        cell.innerHTML = '';
        cell.style.display = 'none';
>>>>>>> 3cb2d365
    } else {
        cell.classList.remove('tweet-filtered');
        delete cell.dataset.filtered;
        delete tweetArticle.dataset.filtered;
    }
}
function applyTweetCachedRating(tweetArticle) {
    const tweetId = getTweetID(tweetArticle);
    const handles = getUserHandles(tweetArticle);
    const userHandle = handles.length > 0 ? handles[0] : '';
    if (userHandle && isUserBlacklisted(userHandle)) {
        tweetArticle.dataset.sloppinessScore = '10';
        tweetArticle.dataset.blacklisted = 'true';
        tweetArticle.dataset.ratingStatus = 'blacklisted';
        tweetArticle.dataset.ratingDescription = 'Whitelisted user';
        ScoreIndicatorRegistry.get(tweetId, tweetArticle)?.update({
            status: 'blacklisted',
            score: 10,
            description: "User is whitelisted"
        });
        filterSingleTweet(tweetArticle);
        return true;
    }
    const cachedRating = tweetCache.get(tweetId);
    if (cachedRating) {
        if (cachedRating.streaming === true &&
            (cachedRating.score === undefined || cachedRating.score === null)) {
            return false;
        }
        if (cachedRating.score !== undefined && cachedRating.score !== null) {
            const score = cachedRating.score;
            const desc = cachedRating.description;
            const reasoning = cachedRating.reasoning || "";
            tweetArticle.dataset.sloppinessScore = score.toString();
            tweetArticle.dataset.cachedRating = 'true';
            if (reasoning) {
                tweetArticle.dataset.ratingReasoning = reasoning;
            }
            let status = 'rated';
            if (cachedRating.streaming === true && !cachedRating.score) {
                status = 'streaming';
                return false;
            } else {
                const isFromStorage = cachedRating.fromStorage === true;
                status = isFromStorage ? 'cached' : 'rated';
            }
            ScoreIndicatorRegistry.get(tweetId, tweetArticle)?.update({
                status: status,
                score: score,
                description: desc,
                reasoning: reasoning
            });
            filterSingleTweet(tweetArticle);
            return true;
        } else if (!cachedRating.streaming) {
            tweetCache.delete(tweetId);
            return false;
        }
    }
    return false;
}
function isUserBlacklisted(handle) {
    if (!handle) return false;
    handle = handle.toLowerCase().trim();
    return blacklistedHandles.some(h => h.toLowerCase().trim() === handle);
}
const VALID_FINAL_STATES = ['rated', 'cached', 'blacklisted'];
const VALID_INTERIM_STATES = ['pending', 'streaming'];
function isValidFinalState(status) {
    return VALID_FINAL_STATES.includes(status);
}
function isValidInterimState(status) {
    return VALID_INTERIM_STATES.includes(status);
}
async function delayedProcessTweet(tweetArticle, tweetId, authorHandle) {
    let processingSuccessful = false;
    try {
        const apiKey = browserGet('openrouter-api-key', '');
        if (!apiKey) {
            tweetArticle.dataset.ratingStatus = 'error';
            tweetArticle.dataset.ratingDescription = "No API key";
            ScoreIndicatorRegistry.get(tweetId, tweetArticle)?.update({
                status: 'error',
                score: 9,
                description: "No API key"
            });
            filterSingleTweet(tweetArticle);
            return;
        }
        if (authorHandle && adAuthorCache.has(authorHandle)) {
            tweetArticle.dataset.ratingStatus = 'rated';
            tweetArticle.dataset.ratingDescription = "Advertisement";
            tweetArticle.dataset.sloppinessScore = '0';
            ScoreIndicatorRegistry.get(tweetId, tweetArticle)?.update({
                status: 'rated',
                score: 0,
                description: "Advertisement from known ad author"
            });
            filterSingleTweet(tweetArticle);
            processingSuccessful = true;
            return;
        }
        if (isAd(tweetArticle)) {
            if (authorHandle) {
                adAuthorCache.add(authorHandle);
            }
            tweetArticle.dataset.ratingStatus = 'rated';
            tweetArticle.dataset.ratingDescription = "Advertisement";
            tweetArticle.dataset.sloppinessScore = '0';
            ScoreIndicatorRegistry.get(tweetId, tweetArticle)?.update({
                status: 'rated',
                score: 0,
                description: "Advertisement"
            });
            filterSingleTweet(tweetArticle);
            processingSuccessful = true;
            return;
        }
        let score = 5;
        let description = "";
        let reasoning = "";
        try {
            const cachedRating = tweetCache.get(tweetId);
            if (cachedRating) {
                if (cachedRating.streaming === true &&
                    (cachedRating.score === undefined || cachedRating.score === null)) {
                }
                else if (!cachedRating.streaming && (cachedRating.score === undefined || cachedRating.score === null)) {
                    tweetCache.delete(tweetId);
                }
            }
            const fullContextWithImageDescription = await getFullContext(tweetArticle, tweetId, apiKey);
            if (!fullContextWithImageDescription) {
                throw new Error("Failed to get tweet context");
            }
            let mediaURLs = [];
            if (document.querySelector('div[aria-label="Timeline: Conversation"]')) {
                const replyInfo = getTweetReplyInfo(tweetId);
                if (replyInfo && replyInfo.replyTo) {
                    if (!tweetCache.has(tweetId)) {
                        tweetCache.set(tweetId, {});
                    }
                    if (!tweetCache.get(tweetId).threadContext) {
                        tweetCache.get(tweetId).threadContext = {
                            replyTo: replyInfo.to,
                            replyToId: replyInfo.replyTo,
                            isRoot: false
                        };
                    }
                }
            }
            const mediaMatches1 = fullContextWithImageDescription.matchAll(/(?:\[MEDIA_URLS\]:\s*\n)(.*?)(?:\n|$)/g);
            const mediaMatches2 = fullContextWithImageDescription.matchAll(/(?:\[QUOTED_TWEET_MEDIA_URLS\]:\s*\n)(.*?)(?:\n|$)/g);
            for (const match of mediaMatches1) {
                if (match[1]) {
                    mediaURLs.push(...match[1].split(', ').filter(url => url.trim()));
                }
            }
            for (const match of mediaMatches2) {
                if (match[1]) {
                    mediaURLs.push(...match[1].split(', ').filter(url => url.trim()));
                }
            }
            mediaURLs = [...new Set(mediaURLs.filter(url => url.trim()))];
            if (fullContextWithImageDescription) {
                try {
                    const currentCache = tweetCache.get(tweetId);
                    const isCached = currentCache &&
                        !currentCache.streaming &&
                        currentCache.score !== undefined &&
                        currentCache.score !== null;
                    if (isCached) {
                        score = currentCache.score;
                        description = currentCache.description || "";
                        reasoning = currentCache.reasoning || "";
                        processingSuccessful = true;
                        ScoreIndicatorRegistry.get(tweetId, tweetArticle)?.update({
                            status: currentCache.fromStorage ? 'cached' : 'rated', // Determine status based on cache source
                            score: score,
                            description: description,
                            reasoning: reasoning
                        });
                        filterSingleTweet(tweetArticle);
                        return;
                    }
                    const rating = await rateTweetWithOpenRouter(fullContextWithImageDescription, tweetId, apiKey, mediaURLs, 3, tweetArticle, authorHandle);
                    score = rating.score;
                    description = rating.content;
                    reasoning = rating.reasoning || '';
                    let finalStatus = rating.error ? 'error' : 'rated';
                    if (!rating.error) {
                        const cacheEntry = tweetCache.get(tweetId);
                        if (cacheEntry && cacheEntry.fromStorage) {
                            finalStatus = 'cached';
                        } else if (rating.cached) {
                            finalStatus = 'cached';
                        }
                    }
                    tweetArticle.dataset.ratingStatus = finalStatus;
                    tweetArticle.dataset.ratingDescription = description || "not available";
                    tweetArticle.dataset.sloppinessScore = score?.toString() || '';
                    tweetArticle.dataset.ratingReasoning = reasoning;
                    ScoreIndicatorRegistry.get(tweetId, tweetArticle)?.update({
                        status: finalStatus,
                        score: score,
                        description: description,
                        reasoning: reasoning
                    });
                    processingSuccessful = !rating.error;
                    if (tweetCache.has(tweetId)) {
                        const entry = tweetCache.get(tweetId);
                        entry.score = score;
                        entry.description = description;
                        entry.reasoning = reasoning;
                        entry.tweetContent = fullContextWithImageDescription;
                        entry.streaming = false;
                        if (rating.error) entry.error = true;
                    } else if (!rating.error) {
                        tweetCache.set(tweetId, {
                            score: score,
                            description: description,
                            reasoning: reasoning,
                            tweetContent: fullContextWithImageDescription,
                            streaming: false // Mark as complete
                        });
                    }
                    filterSingleTweet(tweetArticle);
                    return;
                } catch (apiError) {
                    score = 5;
                    description = `API Error: ${apiError.message}`;
                    reasoning = '';
                    processingSuccessful = false;
                    ScoreIndicatorRegistry.get(tweetId, tweetArticle)?.update({
                        status: 'error',
                        score: score,
                        description: description
                    });
                    if (tweetCache.has(tweetId)) {
                        tweetCache.get(tweetId).streaming = false;
                    }
                    filterSingleTweet(tweetArticle);
                    return;
                }
            }
            filterSingleTweet(tweetArticle);
        } catch (error) {
            const indicatorInstance = ScoreIndicatorRegistry.get(tweetId);
            if (indicatorInstance && indicatorInstance.status !== 'error') {
                indicatorInstance.update({
                    status: 'error',
                    score: 5, // Default error score
                    description: "Error during processing: " + error.message
                });
            }
            filterSingleTweet(tweetArticle);
            processingSuccessful = false;
        } finally {
            if (!processingSuccessful) {
                processedTweets.delete(tweetId);
            }
        }
    } catch (error) {
        const indicatorInstance = ScoreIndicatorRegistry.get(tweetId);
        if (indicatorInstance) {
            indicatorInstance.update({
                status: 'error',
                score: 5,
                description: "Error during processing: " + error.message
            });
        }
        filterSingleTweet(tweetArticle);
        processingSuccessful = false;
    } finally {
        if (!processingSuccessful) {
            processedTweets.delete(tweetId);
            const indicatorInstance = ScoreIndicatorRegistry.get(tweetId);
            if (indicatorInstance && !isValidFinalState(indicatorInstance.status)) {
                setTimeout(() => {
                    if (!isValidFinalState(ScoreIndicatorRegistry.get(tweetId)?.status)) {
                        scheduleTweetProcessing(tweetArticle);
                    }
                }, PROCESSING_DELAY_MS * 2);
            }
        }
    }
}
function scheduleTweetProcessing(tweetArticle) {
    const tweetId = getTweetID(tweetArticle);
    if (!tweetId) {
        return;
    }
    if (window.activeStreamingRequests && window.activeStreamingRequests[tweetId]) {
        return;
    }
    const handles = getUserHandles(tweetArticle);
    const authorHandle = handles.length > 0 ? handles[0] : '';
    if (authorHandle && adAuthorCache.has(authorHandle)) {
        filterSingleTweet(tweetArticle);
        return;
    }
    if (isAd(tweetArticle)) {
        if (authorHandle) {
            adAuthorCache.add(authorHandle);
        }
        filterSingleTweet(tweetArticle);
        return;
    }
    const existingInstance = ScoreIndicatorRegistry.get(tweetId);
    if (existingInstance) {
        existingInstance.ensureIndicatorAttached();
        if (isValidFinalState(existingInstance.status)) {
            filterSingleTweet(tweetArticle);
            return;
        }
        if (isValidInterimState(existingInstance.status) && processedTweets.has(tweetId)) {
            filterSingleTweet(tweetArticle);
            return;
        }
        processedTweets.delete(tweetId);
    }
    if (authorHandle && isUserBlacklisted(authorHandle)) {
        tweetArticle.dataset.sloppinessScore = '10';
        tweetArticle.dataset.blacklisted = 'true';
        tweetArticle.dataset.ratingStatus = 'blacklisted';
        tweetArticle.dataset.ratingDescription = "Whitelisted user";
        ScoreIndicatorRegistry.get(tweetId, tweetArticle)?.update({
            status: 'blacklisted',
            score: 10,
            description: "User is whitelisted"
        });
        filterSingleTweet(tweetArticle);
        return;
    }
    if (tweetCache.has(tweetId)) {
        const isIncompleteStreaming =
            tweetCache.get(tweetId).streaming === true &&
            (tweetCache.get(tweetId).score === undefined || tweetCache.get(tweetId).score === null);
        if (!isIncompleteStreaming) {
            const wasApplied = applyTweetCachedRating(tweetArticle);
            if (wasApplied) {
                return;
            }
        }
    }
    if (processedTweets.has(tweetId)) {
        const instance = ScoreIndicatorRegistry.get(tweetId);
        if (instance) {
            instance.ensureIndicatorAttached();
            if (instance.status === 'pending' || instance.status === 'streaming') {
                filterSingleTweet(tweetArticle);
                return;
            }
        }
        processedTweets.delete(tweetId);
    }
    const indicatorInstance = ScoreIndicatorRegistry.get(tweetId, tweetArticle);
    if (indicatorInstance) {
        if (indicatorInstance.status !== 'blacklisted' &&
            indicatorInstance.status !== 'cached' &&
            indicatorInstance.status !== 'rated') {
            indicatorInstance.update({ status: 'pending', score: null, description: 'Rating scheduled...' });
        } else {
            indicatorInstance.ensureIndicatorAttached();
            filterSingleTweet(tweetArticle);
            return;
        }
    } else {
    }
    if (!processedTweets.has(tweetId)) {
        processedTweets.add(tweetId);
    }
    setTimeout(() => {
        try {
            delayedProcessTweet(tweetArticle, tweetId, authorHandle);
        } catch (e) {
            processedTweets.delete(tweetId);
        }
    }, PROCESSING_DELAY_MS);
}
let threadRelationships = {};
const THREAD_CHECK_INTERVAL = 2500;
const SWEEP_INTERVAL = 1000;
let threadMappingInProgress = false;
function loadThreadRelationships() {
    try {
        const savedRelationships = browserGet('threadRelationships', '{}');
        threadRelationships = JSON.parse(savedRelationships);
    } catch (e) {
        threadRelationships = {};
    }
}
function saveThreadRelationships() {
    try {
        const relationshipCount = Object.keys(threadRelationships).length;
        if (relationshipCount > 1000) {
            const entries = Object.entries(threadRelationships);
            entries.sort((a, b) => (b[1].timestamp || 0) - (a[1].timestamp || 0));
            const recent = entries.slice(0, 500);
            threadRelationships = Object.fromEntries(recent);
        }
        browserSet('threadRelationships', JSON.stringify(threadRelationships));
    } catch (e) {
    }
}
loadThreadRelationships();
async function buildReplyChain(tweetId, maxDepth = 5) {
    if (!tweetId || maxDepth <= 0) return [];
    const chain = [];
    let currentId = tweetId;
    let depth = 0;
    while (currentId && depth < maxDepth) {
        const replyInfo = threadRelationships[currentId];
        if (!replyInfo || !replyInfo.replyTo) break;
        chain.push({
            fromId: currentId,
            toId: replyInfo.replyTo,
            from: replyInfo.from,
            to: replyInfo.to
        });
        currentId = replyInfo.replyTo;
        depth++;
    }
    return chain;
}
async function getFullContext(tweetArticle, tweetId, apiKey) {
    const handles = getUserHandles(tweetArticle);
    const userHandle = handles.length > 0 ? handles[0] : '';
    const quotedHandle = handles.length > 1 ? handles[1] : '';
    const mainText = getElementText(tweetArticle.querySelector(TWEET_TEXT_SELECTOR));
    let allMediaLinks = await extractMediaLinks(tweetArticle);
    let quotedText = "";
    let quotedMediaLinks = [];
    let quotedTweetId = null;
    const quoteContainer = tweetArticle.querySelector(QUOTE_CONTAINER_SELECTOR);
    if (quoteContainer) {
        const quotedLink = quoteContainer.querySelector('a[href*="/status/"]');
        if (quotedLink) {
            const href = quotedLink.getAttribute('href');
            const match = href.match(/\/status\/(\d+)/);
            if (match && match[1]) {
                quotedTweetId = match[1];
            }
        }
        quotedText = getElementText(quoteContainer.querySelector(TWEET_TEXT_SELECTOR)) || "";
        quotedMediaLinks = await extractMediaLinks(quoteContainer);
    }
    const conversation = document.querySelector('div[aria-label="Timeline: Conversation"]') ||
        document.querySelector('div[aria-label^="Timeline: Conversation"]');
    let threadMediaUrls = [];
    if (conversation && conversation.dataset.threadMapping && tweetCache.has(tweetId) && tweetCache.get(tweetId).threadContext?.threadMediaUrls) {
        threadMediaUrls = tweetCache.get(tweetId).threadContext.threadMediaUrls || [];
    } else if (conversation && conversation.dataset.threadMediaUrls) {
        try {
            const allMediaUrls = JSON.parse(conversation.dataset.threadMediaUrls);
            threadMediaUrls = Array.isArray(allMediaUrls) ? allMediaUrls : [];
        } catch (e) {
        }
    }
    let allAvailableMediaLinks = [...allMediaLinks];
    let mainMediaLinks = allAvailableMediaLinks.filter(link => !quotedMediaLinks.includes(link));
    let fullContextWithImageDescription = `[TWEET ${tweetId}]
 Author:@${userHandle}:
` + mainText;
    if (mainMediaLinks.length > 0) {
        if (enableImageDescriptions = browserGet('enableImageDescriptions', false)) {
            let mainMediaLinksDescription = await getImageDescription(mainMediaLinks, apiKey, tweetId, userHandle);
            fullContextWithImageDescription += `
[MEDIA_DESCRIPTION]:
${mainMediaLinksDescription}`;
        }
        fullContextWithImageDescription += `
[MEDIA_URLS]:
${mainMediaLinks.join(", ")}`;
    }
    if (!isOriginalTweet(tweetArticle) && threadMediaUrls.length > 0) {
        const uniqueThreadMediaUrls = threadMediaUrls.filter(url =>
            !mainMediaLinks.includes(url) && !quotedMediaLinks.includes(url));
        if (uniqueThreadMediaUrls.length > 0) {
            fullContextWithImageDescription += `
[THREAD_MEDIA_URLS]:
${uniqueThreadMediaUrls.join(", ")}`;
        }
    }
    if (quotedText || quotedMediaLinks.length > 0) {
        fullContextWithImageDescription += `
[QUOTED_TWEET${quotedTweetId ? ' ' + quotedTweetId : ''}]:
 Author:@${quotedHandle}:
${quotedText}`;
        if (quotedMediaLinks.length > 0) {
            if (enableImageDescriptions) {
                let quotedMediaLinksDescription = await getImageDescription(quotedMediaLinks, apiKey, tweetId, userHandle);
                fullContextWithImageDescription += `
[QUOTED_TWEET_MEDIA_DESCRIPTION]:
${quotedMediaLinksDescription}`;
            }
            fullContextWithImageDescription += `
[QUOTED_TWEET_MEDIA_URLS]:
${quotedMediaLinks.join(", ")}`;
        }
    }
    if (document.querySelector('div[aria-label="Timeline: Conversation"]', 'div[aria-label^="Timeline: Conversation"]')) {
        const replyChain = await buildReplyChain(tweetId);
        let threadHistoryIncluded = false;
        if (conversation && conversation.dataset.threadHist) {
            if (!isOriginalTweet(tweetArticle)) {
                fullContextWithImageDescription = conversation.dataset.threadHist + `
[REPLY]
` + fullContextWithImageDescription;
                threadHistoryIncluded = true;
            }
        }
        if (replyChain.length > 0 && !threadHistoryIncluded) {
            let replyChainText = '\n[REPLY CHAIN]\n';
            for (let i = replyChain.length - 1; i >= 0; i--) {
                const link = replyChain[i];
                replyChainText += `Tweet ${link.fromId} by @${link.from || 'unknown'} is a reply to tweet ${link.toId} by @${link.to || 'unknown'}\n`;
            }
            fullContextWithImageDescription = replyChainText + fullContextWithImageDescription;
        }
        const replyInfo = getTweetReplyInfo(tweetId);
        if (replyInfo && replyInfo.replyTo && !threadHistoryIncluded && replyChain.length === 0) {
            fullContextWithImageDescription = `[REPLY TO TWEET ${replyInfo.replyTo}]\n` + fullContextWithImageDescription;
        }
    }
    tweetArticle.dataset.fullContext = fullContextWithImageDescription;
    return fullContextWithImageDescription;
}
function applyFilteringToAll() {
    if (!observedTargetNode) return;
    const tweets = observedTargetNode.querySelectorAll(TWEET_ARTICLE_SELECTOR);
    tweets.forEach(filterSingleTweet);
}
function ensureAllTweetsRated() {
    if (!observedTargetNode) return;
    const tweets = observedTargetNode.querySelectorAll(TWEET_ARTICLE_SELECTOR);
    if (tweets.length > 0) {
        tweets.forEach(tweet => {
            const tweetId = getTweetID(tweet);
            if (!tweetId) return;
            const indicatorInstance = ScoreIndicatorRegistry.get(tweetId);
            const needsProcessing = !indicatorInstance || 
                                  !indicatorInstance.status ||
                                  indicatorInstance.status === 'error' ||
                                  (!isValidFinalState(indicatorInstance.status) && !isValidInterimState(indicatorInstance.status)) ||
                                  (processedTweets.has(tweetId) && !isValidFinalState(indicatorInstance.status) && !isValidInterimState(indicatorInstance.status));
            if (needsProcessing) {
                if (processedTweets.has(tweetId)) {
                    processedTweets.delete(tweetId);
                }
                scheduleTweetProcessing(tweet);
            } else if (indicatorInstance && !isValidInterimState(indicatorInstance.status)) {
                filterSingleTweet(tweet);
            }
        });
    }
}
async function handleThreads() {
    try {
        let conversation = document.querySelector('div[aria-label="Timeline: Conversation"]');
        if (!conversation) {
            conversation = document.querySelector('div[aria-label^="Timeline: Conversation"]');
        }
        if (!conversation) return;
        if (threadMappingInProgress || conversation.dataset.threadHist === "pending") {
            return;
        }
        if (conversation.dataset.threadMappedAt) {
            const lastMappedTime = parseInt(conversation.dataset.threadMappedAt, 10);
            if (Date.now() - lastMappedTime < 10000) {
                return;
            }
        }
        const match = location.pathname.match(/status\/(\d+)/);
        const localRootTweetId = match ? match[1] : null;
        if (!localRootTweetId) return;
        if (conversation.dataset.threadHist === undefined) {
            threadHist = "";
            const firstArticle = document.querySelector('article[data-testid="tweet"]');
            if (firstArticle) {
                conversation.dataset.threadHist = 'pending';
                threadMappingInProgress = true;
                try {
                    const tweetId = getTweetID(firstArticle);
                    if (!tweetId) {
                        throw new Error("Failed to get tweet ID from first article");
                    }
                    const apiKey = browserGet('openrouter-api-key', '');
                    const fullcxt = await getFullContext(firstArticle, tweetId, apiKey);
                    if (!fullcxt) {
                        throw new Error("Failed to get full context for root tweet");
                    }
                    threadHist = fullcxt;
                    conversation.dataset.threadHist = threadHist;
                    if (conversation.firstChild) {
                        conversation.firstChild.dataset.canary = "true";
                    }
                    if (!processedTweets.has(tweetId)) {
                        scheduleTweetProcessing(firstArticle);
                    }
                    setTimeout(() => {
                        mapThreadStructure(conversation, localRootTweetId);
                    }, 10);
                } catch (error) {
                    threadMappingInProgress = false;
                    delete conversation.dataset.threadHist;
                }
                return;
            }
        } else if (conversation.dataset.threadHist !== "pending" &&
            conversation.firstChild &&
            conversation.firstChild.dataset.canary === undefined) {
            if (conversation.firstChild) {
                conversation.firstChild.dataset.canary = "pending";
            }
            threadMappingInProgress = true;
            try {
                const nextArticle = document.querySelector('article[data-testid="tweet"]:has(~ div[data-testid="inline_reply_offscreen"])');
                if (nextArticle) {
                    const tweetId = getTweetID(nextArticle);
                    if (!tweetId) {
                        throw new Error("Failed to get tweet ID from next article");
                    }
                    if (tweetCache.has(tweetId) && tweetCache.get(tweetId).tweetContent) {
                        threadHist = threadHist + "\n[REPLY]\n" + tweetCache.get(tweetId).tweetContent;
                    } else {
                        const apiKey = browserGet('openrouter-api-key', '');
                        await new Promise(resolve => setTimeout(resolve, 10));
                        const newContext = await getFullContext(nextArticle, tweetId, apiKey);
                        if (!newContext) {
                            throw new Error("Failed to get context for next article");
                        }
                        threadHist = threadHist + "\n[REPLY]\n" + newContext;
                    }
                    conversation.dataset.threadHist = threadHist;
                }
                setTimeout(() => {
                    mapThreadStructure(conversation, localRootTweetId);
                }, 500);
            } catch (error) {
                threadMappingInProgress = false;
                if (conversation.firstChild) {
                    delete conversation.firstChild.dataset.canary;
                }
            }
        } else if (!threadMappingInProgress && !conversation.dataset.threadMappingInProgress) {
            threadMappingInProgress = true;
            setTimeout(() => {
                mapThreadStructure(conversation, localRootTweetId);
            }, 250);
        }
    } catch (error) {
        threadMappingInProgress = false;
    }
}
async function mapThreadStructure(conversation, localRootTweetId) {
    conversation.dataset.threadMappingInProgress = "true";
    conversation.dataset.threadMappedAt = Date.now().toString();
    threadMappingInProgress = true;
    try {
        const timeout = new Promise((_, reject) =>
            setTimeout(() => reject(new Error('Thread mapping timed out')), 5000)
        );
        const mapping = async () => {
            let cellDivs = Array.from(document.querySelectorAll('div[data-testid="cellInnerDiv"]'));
            if (!cellDivs.length) {
                delete conversation.dataset.threadMappingInProgress;
                threadMappingInProgress = false;
                return;
            }
            let tweetCells = [];
            let processedCount = 0;
            for (let idx = 0; idx < cellDivs.length; idx++) {
                const cell = cellDivs[idx];
                const article = cell.querySelector('article[data-testid="tweet"]');
                if (!article) continue;
                try {
                    let tweetId = getTweetID(article);
                    if (!tweetId) {
                        let tweetLink = article.querySelector('a[href*="/status/"]');
                        if (tweetLink) {
                            let match = tweetLink.href.match(/status\/(\d+)/);
                            if (match) tweetId = match[1];
                        }
                    }
                    if (!tweetId) continue;
                    const handles = getUserHandles(article);
                    let username = handles.length > 0 ? handles[0] : null;
                    if (!username) continue;
                    let tweetTextSpan = article.querySelector('[data-testid="tweetText"]');
                    let text = tweetTextSpan ? tweetTextSpan.innerText.trim().replace(/\n+/g, ' ⏎ ') : '';
                    let mediaLinks = await extractMediaLinks(article);
                    let quotedMediaLinks = [];
                    const quoteContainer = article.querySelector(QUOTE_CONTAINER_SELECTOR);
                    if (quoteContainer) {
                        quotedMediaLinks = await extractMediaLinks(quoteContainer);
                    }
                    let prevCell = cellDivs[idx - 1] || null;
                    let isReplyToRoot = false;
                    if (prevCell && prevCell.childElementCount === 1) {
                        let onlyChild = prevCell.children[0];
                        if (onlyChild && onlyChild.children.length === 0 && onlyChild.innerHTML.trim() === '') {
                            isReplyToRoot = true;
                        }
                    }
                    tweetCells.push({
                        tweetNode: article,
                        username,
                        tweetId,
                        text,
                        mediaLinks,
                        quotedMediaLinks,
                        cellIndex: idx,
                        isReplyToRoot,
                        cellDiv: cell,
                        index: processedCount++
                    });
                    if (!processedTweets.has(tweetId)) {
                        scheduleTweetProcessing(article);
                    }
                } catch (err) {
                    continue;
                }
            }
            if (tweetCells.length === 0) {
                delete conversation.dataset.threadMappingInProgress;
                threadMappingInProgress = false;
                return;
            }
            for (let i = 0; i < tweetCells.length; ++i) {
                let tw = tweetCells[i];
                if (tw.tweetId === localRootTweetId) {
                    tw.replyTo = null;
                    tw.isRoot = true;
                } else if (tw.isReplyToRoot) {
                    let root = tweetCells.find(tk => tk.tweetId === localRootTweetId);
                    tw.replyTo = root ? root.username : null;
                    tw.replyToId = root ? root.tweetId : null;
                    tw.isRoot = false;
                } else if (i > 0) {
                    tw.replyTo = tweetCells[i - 1].username;
                    tw.replyToId = tweetCells[i - 1].tweetId;
                    tw.isRoot = false;
                }
            }
            const replyDocs = tweetCells.map(tw => ({
                from: tw.username,
                tweetId: tw.tweetId,
                to: tw.replyTo,
                toId: tw.replyToId,
                isRoot: tw.isRoot === true,
                text: tw.text,
                mediaLinks: tw.mediaLinks || [],
                quotedMediaLinks: tw.quotedMediaLinks || []
            }));
            for (let tw of tweetCells) {
                if (!tw.replyToId && !tw.isRoot && threadRelationships[tw.tweetId]?.replyTo) {
                    tw.replyToId = threadRelationships[tw.tweetId].replyTo;
                    tw.replyTo = threadRelationships[tw.tweetId].to;
                    const doc = replyDocs.find(d => d.tweetId === tw.tweetId);
                    if (doc) {
                        doc.toId = tw.replyToId;
                        doc.to = tw.replyTo;
                    }
                }
            }
            conversation.dataset.threadMapping = JSON.stringify(replyDocs);
            const timestamp = Date.now();
            replyDocs.forEach(doc => {
                if (doc.tweetId && doc.toId) {
                    threadRelationships[doc.tweetId] = {
                        replyTo: doc.toId,
                        from: doc.from,
                        to: doc.to,
                        isRoot: false,
                        timestamp
                    };
                } else if (doc.tweetId && doc.isRoot) {
                    threadRelationships[doc.tweetId] = {
                        replyTo: null,
                        from: doc.from,
                        isRoot: true,
                        timestamp
                    };
                }
            });
            saveThreadRelationships();
            let completeThreadHistory = "";
            const rootTweet = replyDocs.find(t => t.isRoot === true);
            if (rootTweet && rootTweet.tweetId) {
                const rootTweetElement = tweetCells.find(t => t.tweetId === rootTweet.tweetId)?.tweetNode;
                if (rootTweetElement) {
                    try {
                        const apiKey = browserGet('openrouter-api-key', '');
                        const rootContext = await getFullContext(rootTweetElement, rootTweet.tweetId, apiKey);
                        if (rootContext) {
                            completeThreadHistory = rootContext;
                            conversation.dataset.threadHist = completeThreadHistory;
                            const allMediaUrls = [];
                            replyDocs.forEach(doc => {
                                if (doc.mediaLinks && doc.mediaLinks.length) {
                                    allMediaUrls.push(...doc.mediaLinks);
                                }
                                if (doc.quotedMediaLinks && doc.quotedMediaLinks.length) {
                                    allMediaUrls.push(...doc.quotedMediaLinks);
                                }
                            });
                            if (allMediaUrls.length > 0) {
                                conversation.dataset.threadMediaUrls = JSON.stringify(allMediaUrls);
                            }
                        }
                    } catch (error) {
                    }
                }
            }
            const batchSize = 10;
            for (let i = 0; i < replyDocs.length; i += batchSize) {
                const batch = replyDocs.slice(i, i + batchSize);
                batch.forEach(doc => {
                    if (doc.tweetId && tweetCache.has(doc.tweetId)) {
                        tweetCache.get(doc.tweetId).threadContext = {
                            replyTo: doc.to,
                            replyToId: doc.toId,
                            isRoot: doc.isRoot,
                            threadMediaUrls: doc.isRoot ? [] : getAllPreviousMediaUrls(doc.tweetId, replyDocs)
                        };
                        if (doc.tweetId && processedTweets.has(doc.tweetId)) {
                            const tweetCell = tweetCells.find(tc => tc.tweetId === doc.tweetId);
                            if (tweetCell && tweetCell.tweetNode) {
                                const isStreaming = tweetCell.tweetNode.dataset.ratingStatus === 'streaming' ||
                                    (tweetCache.has(doc.tweetId) && tweetCache.get(doc.tweetId).streaming === true);
                                if (!isStreaming) {
                                    processedTweets.delete(doc.tweetId);
                                    scheduleTweetProcessing(tweetCell.tweetNode);
                                }
                            }
                        }
                    }
                });
                if (i + batchSize < replyDocs.length) {
                    await new Promise(resolve => setTimeout(resolve, 0));
                }
            }
            delete conversation.dataset.threadMappingInProgress;
            threadMappingInProgress = false;
        };
        function getAllPreviousMediaUrls(tweetId, replyDocs) {
            const allMediaUrls = [];
            const index = replyDocs.findIndex(doc => doc.tweetId === tweetId);
            if (index > 0) {
                for (let i = 0; i < index; i++) {
                    if (replyDocs[i].mediaLinks && replyDocs[i].mediaLinks.length) {
                        allMediaUrls.push(...replyDocs[i].mediaLinks);
                    }
                    if (replyDocs[i].quotedMediaLinks && replyDocs[i].quotedMediaLinks.length) {
                        allMediaUrls.push(...replyDocs[i].quotedMediaLinks);
                    }
                }
            }
            return allMediaUrls;
        }
        await Promise.race([mapping(), timeout]);
    } catch (error) {
        delete conversation.dataset.threadMappedAt;
        delete conversation.dataset.threadMappingInProgress;
        threadMappingInProgress = false;
    }
}
function getTweetReplyInfo(tweetId) {
    if (threadRelationships[tweetId]) {
        return threadRelationships[tweetId];
    }
    return null;
}
setInterval(handleThreads, THREAD_CHECK_INTERVAL);
setInterval(ensureAllTweetsRated, SWEEP_INTERVAL);
setInterval(applyFilteringToAll, SWEEP_INTERVAL);
    // ----- api.js -----
async function getCompletion(request, apiKey, timeout = 30000) {
    return new Promise((resolve) => {
        GM_xmlhttpRequest({
            method: "POST",
            url: "https://openrouter.ai/api/v1/chat/completions",
            headers: {
                "Content-Type": "application/json",
                "Authorization": `Bearer ${apiKey}`,
                "HTTP-Referer": "https://greasyfork.org/en/scripts/532459-tweetfilter-ai",
                "X-Title": "TweetFilter-AI"
            },
            data: JSON.stringify(request),
            timeout: timeout,
            onload: function (response) {
                if (response.status >= 200 && response.status < 300) {
                    try {
                        const data = JSON.parse(response.responseText);
                        if (data.content==="") {
                            resolve({
                                error: true,
                                message: `No content returned${data.choices[0].native_finish_reason=="SAFETY"?" (SAFETY FILTER)":""}`,
                                data: data
                            });
                        }
                        resolve({
                            error: false,
                            message: "Request successful",
                            data: data
                        });
                    } catch (error) {
                        resolve({
                            error: true,
                            message: `Failed to parse response: ${error.message}`,
                            data: null
                        });
                    }
                } else {
                    resolve({
                        error: true,
                        message: `Request failed with status ${response.status}: ${response.responseText}`,
                        data: null
                    });
                }
            },
            onerror: function (error) {
                resolve({
                    error: true,
                    message: `Request error: ${error.toString()}`,
                    data: null
                });
            },
            ontimeout: function () {
                resolve({
                    error: true,
                    message: `Request timed out after ${timeout}ms`,
                    data: null
                });
            }
        });
    });
}
function getCompletionStreaming(request, apiKey, onChunk, onComplete, onError, timeout = 90000, tweetId = null) {
    const streamingRequest = {
        ...request,
        stream: true
    };
    let fullResponse = "";
    let content = "";
    let reasoning = "";
    let responseObj = null;
    let streamComplete = false;
    const reqObj = GM_xmlhttpRequest({
        method: "POST",
        url: "https://openrouter.ai/api/v1/chat/completions",
        headers: {
            "Content-Type": "application/json",
            "Authorization": `Bearer ${apiKey}`,
            "HTTP-Referer": "https://greasyfork.org/en/scripts/532459-tweetfilter-ai",
            "X-Title": "TweetFilter-AI"
        },
        data: JSON.stringify(streamingRequest),
        timeout: timeout,
        responseType: "stream",
        onloadstart: function(response) {
            const reader = response.response.getReader();
            const resetStreamTimeout = () => {
                if (streamTimeout) clearTimeout(streamTimeout);
                streamTimeout = setTimeout(() => {
                    if (!streamComplete) {
                        streamComplete = true;
                        onComplete({
                            content: content,
                            reasoning: reasoning, // Include reasoning in onComplete
                            fullResponse: fullResponse,
                            data: responseObj,
                            timedOut: true
                        });
                    }
                }, 30000);
            };
            let streamTimeout = null;
            const processStream = async () => {
                try {
                    resetStreamTimeout()
                    let isDone = false;
                    let emptyChunksCount = 0;
                    while (!isDone && !streamComplete) {
                        const { done, value } = await reader.read();
                        if (done) {
                            isDone = true;
                            break;
                        }
                        const chunk = new TextDecoder().decode(value);
                        clearTimeout(streamTimeout);
                        resetStreamTimeout();
                        if (chunk.trim() === '') {
                            emptyChunksCount++;
                            if (emptyChunksCount >= 3) {
                                isDone = true;
                                break;
                            }
                            continue;
                        }
                        emptyChunksCount = 0;
                        fullResponse += chunk;
                        const lines = chunk.split("\n");
                        for (const line of lines) {
                            if (line.startsWith("data: ")) {
                                const data = line.substring(6);
                                if (data === "[DONE]") {
                                    isDone = true;
                                    break;
                                }
                                try {
                                    const parsed = JSON.parse(data);
                                    responseObj = parsed;
                                    if (parsed.choices && parsed.choices[0]) {
                                        if (parsed.choices[0].delta && parsed.choices[0].delta.content !== undefined) {
                                            const delta = parsed.choices[0].delta.content || "";
                                            content += delta;
                                        }
                                        if (parsed.choices[0].delta && parsed.choices[0].delta.reasoning !== undefined) {
                                            const reasoningDelta = parsed.choices[0].delta.reasoning || "";
                                            reasoning += reasoningDelta;
                                        }
                                        onChunk({
                                            chunk: parsed.choices[0].delta?.content || "",
                                            reasoningChunk: parsed.choices[0].delta?.reasoning || "",
                                            content: content,
                                            reasoning: reasoning,
                                            data: parsed
                                        });
                                    }
                                } catch (e) {
                                }
                            }
                        }
                    }
                    if (!streamComplete) {
                        streamComplete = true;
                        if (streamTimeout) clearTimeout(streamTimeout);
                        if (tweetId && window.activeStreamingRequests) {
                            delete window.activeStreamingRequests[tweetId];
                        }
                        onComplete({
                            content: content,
                            reasoning: reasoning, // Include reasoning in onComplete
                            fullResponse: fullResponse,
                            data: responseObj
                        });
                    }
                } catch (error) {
                    if (streamTimeout) clearTimeout(streamTimeout);
                    if (!streamComplete) {
                        streamComplete = true;
                        if (tweetId && window.activeStreamingRequests) {
                            delete window.activeStreamingRequests[tweetId];
                        }
                        onError({
                            error: true,
                            message: `Stream processing error: ${error.toString()}`,
                            data: null
                        });
                    }
                }
            };
            processStream().catch(error => {
                if (streamTimeout) clearTimeout(streamTimeout);
                if (!streamComplete) {
                    streamComplete = true;
                    if (tweetId && window.activeStreamingRequests) {
                        delete window.activeStreamingRequests[tweetId];
                    }
                    onError({
                        error: true,
                        message: `Unhandled stream error: ${error.toString()}`,
                        data: null
                    });
                }
            });
        },
        onerror: function(error) {
            if (tweetId && window.activeStreamingRequests) {
                delete window.activeStreamingRequests[tweetId];
            }
            onError({
                error: true,
                message: `Request error: ${error.toString()}`,
                data: null
            });
        },
        ontimeout: function() {
            if (tweetId && window.activeStreamingRequests) {
                delete window.activeStreamingRequests[tweetId];
            }
            onError({
                error: true,
                message: `Request timed out after ${timeout}ms`,
                data: null
            });
        }
    });
    const streamingRequestObj = {
        abort: function() {
            streamComplete = true;
            try {
                reqObj.abort();
            } catch (e) {
            }
            if (tweetId && window.activeStreamingRequests) {
                delete window.activeStreamingRequests[tweetId];
            }
        }
    };
    if (tweetId && window.activeStreamingRequests) {
        window.activeStreamingRequests[tweetId] = streamingRequestObj;
    }
    return streamingRequestObj;
}
const safetySettings = [
    {
        category: "HARM_CATEGORY_HARASSMENT",
        threshold: "BLOCK_NONE",
    },
    {
        category: "HARM_CATEGORY_HATE_SPEECH",
        threshold: "BLOCK_NONE",
    },
    {
        category: "HARM_CATEGORY_SEXUALLY_EXPLICIT",
        threshold: "BLOCK_NONE",
    },
    {
        category: "HARM_CATEGORY_DANGEROUS_CONTENT",
        threshold: "BLOCK_NONE",
    },
    {
        category: "HARM_CATEGORY_CIVIC_INTEGRITY",
        threshold: "BLOCK_NONE",
    },
];
async function rateTweetWithOpenRouter(tweetText, tweetId, apiKey, mediaUrls, maxRetries = 3, tweetArticle = null, authorHandle="") {
    if (adAuthorCache.has(authorHandle)) {
        return {
            score: 0,
            content: "This tweet is from an ad author.",
            reasoning: "",
            error: false,
            cached: false,
        };
    }
    const request = {
        model: selectedModel,
        messages: [{
            role: "system",
            content: [{
                type: "text",
                text: `
                ${SYSTEM_PROMPT}`
            },]
        },
        {
            role: "user",
            content: [{
                type: "text",
                text:
                    `provide your reasoning, and a rating according to the the following instructions for the tweet with tweet ID ${tweetId}.
        ${USER_DEFINED_INSTRUCTIONS}
                _______BEGIN TWEET_______
                ${tweetText}
                _______END TWEET_______
                Make sure your response ends with SCORE_0, SCORE_1, SCORE_2, SCORE_3, SCORE_4, SCORE_5, SCORE_6, SCORE_7, SCORE_8, SCORE_9, or SCORE_10.`
            }]
        }]
    };
    if (selectedModel.includes('gemini')) {
        request.config = {
            safetySettings: safetySettings,
        };
    }
    if (mediaUrls?.length > 0 && modelSupportsImages(selectedModel)) {
        for (const url of mediaUrls) {
            request.messages[1].content.push({
                type: "image_url",
                image_url: { url }
            });
        }
    }
    request.temperature = modelTemperature;
    request.top_p = modelTopP;
    request.max_tokens = maxTokens;
    if (providerSort) {
        request.provider = {
            sort: providerSort,
            allow_fallbacks: true
        };
    }
    const useStreaming = browserGet('enableStreaming', false);
    tweetCache.set(tweetId, {
        streaming: true,
        timestamp: Date.now()
    });
    let attempt = 0;
    while (attempt < maxRetries) {
        attempt++;
        const now = Date.now();
        const timeElapsed = now - lastAPICallTime;
        if (timeElapsed < API_CALL_DELAY_MS) {
            await new Promise(resolve => setTimeout(resolve, API_CALL_DELAY_MS - timeElapsed));
        }
        lastAPICallTime = now;
        pendingRequests++;
        showStatus(`Rating tweet... (${pendingRequests} pending)`);
        try {
            let result;
            if (useStreaming) {
                result = await rateTweetStreaming(request, apiKey, tweetId, tweetText, tweetArticle);
            } else {
                result = await rateTweet(request, apiKey);
            }
            pendingRequests--;
            showStatus(`Rating tweet... (${pendingRequests} pending)`);
            if (!result.error && result.content) {
                const scoreMatch = result.content.match(/SCORE_(\d+)/);
                if (scoreMatch) {
                    const score = parseInt(scoreMatch[1], 10);
                    tweetCache.set(tweetId, {
                        score: score,
                        description: result.content,
                        tweetContent: tweetText,
                        streaming: false
                    });
                    return {
                        score,
                        content: result.content,
                        reasoning: result.reasoning,
                        error: false,
                        cached: false,
                        data: result.data
                    };
                }
            }
            if (attempt < maxRetries) {
                const backoffDelay = Math.pow(attempt, 2) * 1000;
                await new Promise(resolve => setTimeout(resolve, backoffDelay));
            }
        } catch (error) {
            pendingRequests--;
            showStatus(`Rating tweet... (${pendingRequests} pending)`);
            if (attempt < maxRetries) {
                const backoffDelay = Math.pow(attempt, 2) * 1000;
                await new Promise(resolve => setTimeout(resolve, backoffDelay));
            }
        }
    }
    return {
        score: 5,
        content: "Failed to get valid rating after multiple attempts",
        reasoning: "",
        error: true,
        data: null
    };
}
async function getCustomInstructionsDescription(instructions) {
    const request={
        model: selectedModel,
        messages: [{
            role: "system",
            content: [{
                type: "text",
                text: `
                Please come up with a 5-word summary of the following instructions:
                ${instructions}
                `
            }]
        },
    {
        role: "user",
        content: [{
            type: "text",
            text: `Please come up with a 5-word summary of the following instructions:
            ${instructions}
            `
        }]
    }]
}
    let key = browserGet('openrouter-api-key');
    const result = await getCompletion(request,key);
    if (!result.error && result.data?.choices?.[0]?.message) {
        const content = result.data.choices[0].message.content || "";
        return {
            content,
            error: false,
        };
    }
    return {
        error: true,
        content: result.error || "Unknown error"
    };
}
async function rateTweet(request, apiKey) {
    const tweetId = request.tweetId;
    const existingScore = tweetCache.get(tweetId)?.score;
    const result = await getCompletion(request, apiKey);
    if (!result.error && result.data?.choices?.[0]?.message) {
        const content = result.data.choices[0].message.content || "";
        const reasoning = result.data.choices[0].message.reasoning || "";
        const scoreMatch = content.match(/SCORE_(\d+)/);
        tweetCache.set(tweetId, {
            score: existingScore || (scoreMatch ? parseInt(scoreMatch[1], 10) : null),
            description: content,
            tweetContent: request.tweetText,
            streaming: false
        });
        return {
            content,
            reasoning
        };
    }
    return {
        error: true,
        content: result.error || "Unknown error",
        reasoning: "",
        data: null
    };
}
async function rateTweetStreaming(request, apiKey, tweetId, tweetText, tweetArticle) {
    if (window.activeStreamingRequests && window.activeStreamingRequests[tweetId]) {
        window.activeStreamingRequests[tweetId].abort();
        delete window.activeStreamingRequests[tweetId];
    }
    const existingCache = tweetCache.get(tweetId);
    if (!existingCache || existingCache.score === undefined || existingCache.score === null) {
        tweetCache.set(tweetId, {
            streaming: true,
            timestamp: Date.now(),
            tweetContent: tweetText,
            description: "",
            reasoning: "",
            score: null
        });
    }
    return new Promise((resolve, reject) => {
        const indicatorInstance = ScoreIndicatorRegistry.get(tweetId, tweetArticle);
        if (!indicatorInstance) {
             if (tweetCache.has(tweetId)) {
                 tweetCache.get(tweetId).streaming = false;
                 tweetCache.get(tweetId).error = "Indicator initialization failed";
             }
             return reject(new Error(`ScoreIndicator instance could not be initialized for tweet ${tweetId}`));
        }
        let aggregatedContent = existingCache?.description || "";
        let aggregatedReasoning = existingCache?.reasoning || "";
        let finalData = null;
        let finalScore = existingCache?.score || null;
        getCompletionStreaming(
            request,
            apiKey,
            (chunkData) => {
                aggregatedContent = chunkData.content || aggregatedContent;
                aggregatedReasoning = chunkData.reasoning || aggregatedReasoning;
                const scoreMatch = aggregatedContent.match(/SCORE_(\d+)/g);
                if (scoreMatch) {
                    finalScore = parseInt(scoreMatch[scoreMatch.length - 1].match(/SCORE_(\d+)/)[1], 10);
                }
                 indicatorInstance.update({
                    status: 'streaming',
                    score: finalScore, // Update with score found so far
                    description: aggregatedContent || "Rating in progress...",
                    reasoning: aggregatedReasoning
                });
                if (tweetCache.has(tweetId)) {
                    const entry = tweetCache.get(tweetId);
                    entry.description = aggregatedContent;
                    entry.reasoning = aggregatedReasoning;
                    entry.score = finalScore;
                    entry.streaming = true;
                }
            },
            (finalResult) => {
                aggregatedContent = finalResult.content || aggregatedContent;
                aggregatedReasoning = finalResult.reasoning || aggregatedReasoning;
                finalData = finalResult.data;
                const scoreMatch = aggregatedContent.match(/SCORE_(\d+)/g);
                if (scoreMatch) {
                    finalScore = parseInt(scoreMatch[scoreMatch.length - 1].match(/SCORE_(\d+)/)[1], 10);
                }
                let finalStatus = 'rated';
                if (finalScore === null || finalScore === undefined) {
                    finalStatus = 'error';
                    finalScore = 5;
                    aggregatedContent += "\n[No score detected - Error]";
                }
                tweetCache.set(tweetId, {
                    tweetContent: tweetText,
                    score: finalScore,
                    description: aggregatedContent,
                    reasoning: aggregatedReasoning,
                    streaming: false, // Mark as complete
                    timestamp: Date.now(),
                    error: finalStatus === 'error' ? "No score detected" : undefined
                });
                indicatorInstance.update({
                    status: finalStatus,
                    score: finalScore,
                    description: aggregatedContent,
                    reasoning: aggregatedReasoning
                });
                if (tweetArticle) {
                    filterSingleTweet(tweetArticle);
                }
                resolve({
                    score: finalScore,
                    content: aggregatedContent,
                    reasoning: aggregatedReasoning,
                    error: finalStatus === 'error',
                    cached: false, // Streaming implies not from initial cache load
                    data: finalData
                });
            },
            (errorData) => {
                indicatorInstance.update({
                    status: 'error',
                    score: 5, // Default error score
                    description: `Stream Error: ${errorData.message}`,
                    reasoning: ''
                });
                if (tweetCache.has(tweetId)) {
                     const entry = tweetCache.get(tweetId);
                     entry.streaming = false;
                     entry.error = errorData.message;
                     entry.score = 5;
                     entry.description = `Stream Error: ${errorData.message}`;
                }
                reject(new Error(errorData.message));
            },
            30000, // timeout
            tweetId  // Pass the tweet ID to associate with this request
        );
    });
}
async function getImageDescription(urls, apiKey, tweetId, userHandle) {
    if (!urls?.length || !enableImageDescriptions) {
        return !enableImageDescriptions ? '[Image descriptions disabled]' : '';
    }
    let descriptions = [];
    for (const url of urls) {
        const request = {
            model: selectedImageModel,
            messages: [{
                role: "user",
                content: [
                    {
                        type: "text",
                        text: "Describe what you see in this image in a concise way, focusing on the main elements and any text visible. Keep the description under 100 words."
                    },
                    {
                        type: "image_url",
                        image_url: { url }
                    }
                ]
            }],
            temperature: imageModelTemperature,
            top_p: imageModelTopP,
            max_tokens: maxTokens,
        };
        if (selectedImageModel.includes('gemini')) {
            request.config = {
                safetySettings: safetySettings,
            }
        }
        if (providerSort) {
            request.provider = {
                sort: providerSort,
                allow_fallbacks: true
            };
        }
        const result = await getCompletion(request, apiKey);
        if (!result.error && result.data?.choices?.[0]?.message?.content) {
            descriptions.push(result.data.choices[0].message.content);
        } else {
            descriptions.push('[Error getting image description]');
        }
    }
    return descriptions.map((desc, i) => `[IMAGE ${i + 1}]: ${desc}`).join('\n');
}
function fetchAvailableModels() {
    const apiKey = browserGet('openrouter-api-key', '');
    if (!apiKey) {
        showStatus('Please enter your OpenRouter API key');
        return;
    }
    showStatus('Fetching available models...');
    const sortOrder = browserGet('modelSortOrder', 'throughput-high-to-low');
    GM_xmlhttpRequest({
        method: "GET",
        url: `https://openrouter.ai/api/frontend/models/find?order=${sortOrder}`,
        headers: {
            "Authorization": `Bearer ${apiKey}`,
            "HTTP-Referer": "https://greasyfork.org/en/scripts/532182-twitter-x-ai-tweet-filter",
            "X-Title": "Tweet Rating Tool"
        },
        onload: function (response) {
            try {
                const data = JSON.parse(response.responseText);
                if (data.data && data.data.models) {
                    let filteredModels = data.data.models.filter(model => model.endpoint && model.endpoint !== null);
                    if (sortOrder === 'latency-low-to-high'|| sortOrder === 'pricing-low-to-high') {
                        filteredModels.reverse();
                    }
                    availableModels = filteredModels || [];
                    listedModels = [...availableModels];
                    refreshModelsUI();
                    showStatus('Models updated!');
                }
            } catch (error) {
                showStatus('Error parsing models list');
            }
        },
        onerror: function (error) {
            showStatus('Error fetching models!');
        }
    });
}
    // ----- twitter-desloppifier.js -----
const VERSION = '1.4'; 
(function () {
    'use strict';
    let menuhtml = GM_getResourceText("MENU_HTML");
    browserSet('menuHTML', menuhtml);
    let firstRun = browserGet('firstRun', true);
    function initializeObserver() {
        const target = document.querySelector('main') || document.querySelector('div[data-testid="primaryColumn"]');
        if (target) {
            observedTargetNode = target;
            initialiseUI();
            if (firstRun) {
                resetSettings(true);
                browserSet('firstRun', false);
            }
            let apiKey = browserGet('openrouter-api-key', '');
            if(!apiKey){
                alert("No API Key found. Please enter your API Key in Settings > General.")
            }
            if (apiKey) {
                browserSet('openrouter-api-key', apiKey);
                showStatus(`Loaded ${tweetCache.size} cached ratings. Starting to rate visible tweets...`);
                fetchAvailableModels();
            }
            observedTargetNode.querySelectorAll(TWEET_ARTICLE_SELECTOR).forEach(scheduleTweetProcessing);
            applyFilteringToAll();
            const observer = new MutationObserver(handleMutations);
            observer.observe(observedTargetNode, { childList: true, subtree: true });
            window.addEventListener('beforeunload', () => {
                observer.disconnect();
                const sliderUI = document.getElementById('tweet-filter-container');
                if (sliderUI) sliderUI.remove();
                const settingsUI = document.getElementById('settings-container');
                if (settingsUI) settingsUI.remove();
                const statusIndicator = document.getElementById('status-indicator');
                if (statusIndicator) statusIndicator.remove();
                ScoreIndicatorRegistry.destroyAll();
            });
        } else {
            setTimeout(initializeObserver, 1000);
        }
    }
    initializeObserver();
})();
})();<|MERGE_RESOLUTION|>--- conflicted
+++ resolved
@@ -1926,14 +1926,10 @@
         delete cell.dataset.filtered;
         delete tweetArticle.dataset.filtered;
     } else if (isNaN(score) || score < currentFilterThreshold) {
-<<<<<<< HEAD
         cell.classList.add('tweet-filtered');
         cell.dataset.filtered = 'true';
         tweetArticle.dataset.filtered = 'true';
-=======
-        cell.innerHTML = '';
-        cell.style.display = 'none';
->>>>>>> 3cb2d365
+
     } else {
         cell.classList.remove('tweet-filtered');
         delete cell.dataset.filtered;
